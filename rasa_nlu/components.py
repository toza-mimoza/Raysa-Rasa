from __future__ import unicode_literals
from __future__ import print_function
from __future__ import division
from __future__ import absolute_import

import logging
import os
from collections import defaultdict

import typing
from builtins import object
import inspect

from typing import Any
from typing import ClassVar
from typing import Dict
from typing import List
from typing import Optional
from typing import Set
from typing import Text
from typing import Tuple
from typing import Type

from rasa_nlu.config import RasaNLUConfig

logger = logging.getLogger(__name__)

if typing.TYPE_CHECKING:
    from rasa_nlu.model import Metadata


def load_component(component_clz, context, config):
    # type: (Type[Component], Dict[Text, Any], Dict[Text, Any]) -> Optional[Component]
    """Calls a components load method to init it based on a previously persisted model."""

    if component_clz is not None:
        load_args = fill_args(component_clz.load_args(), context, config)
        return component_clz.load(*load_args)
    else:
        return None


def create_component(component_clz, config):
    # type: (Type[Component], Dict[Text, Any]) -> Optional[Component]
    """Calls a components load method to init it based on a previously persisted model."""

    if component_clz is not None:
        create_args = fill_args(component_clz.create_args(), context={}, config=config)
        return component_clz.create(*create_args)
    else:
        return None


def fill_args(arguments, context, config):
    # type: (List[Text], Dict[Text, Any], Dict[Text, Any]) -> List[Any]
    """Given a list of arguments, tries to look up these argument names in the config / context to fill the arguments"""

    filled = []
    for arg in arguments:
        if arg in context:
            filled.append(context[arg])
        elif arg in config:
            filled.append(config[arg])
        else:
            raise MissingArgumentError("Couldn't fill argument '{}' :(".format(arg))
    return filled


def _read_dev_requirements(file_name):
    """Reads the dev requirements and groups the pinned versions into sections indicated by comments in the file.

    The dev requirements should be grouped by preceeding comments. The comment should start with `#` followed by
    the name of the requirement, e.g. `# sklearn`. All following lines till the next line starting with `#` will be
    required to be installed if the name `sklearn` is requested to be available."""

    try:
        import pkg_resources
        req_lines = pkg_resources.resource_string("rasa_nlu", "../" + file_name).split("\n")
    except Exception as e:
        logger.info("Couldn't read dev-requirements.txt. Error: {}".format(e))
        req_lines = []
    requirements = defaultdict(list)
    current_name = None
    for req_line in req_lines:
        if req_line.startswith("#"):
            current_name = req_line[1:].strip(' \n')
        elif current_name is not None:
            requirements[current_name].append(req_line.strip(' \n'))
    return requirements


def find_unavailable_packages(package_names):
    # type: (List[Text]) -> Set[Text]
    """Tries to import all the package names and returns the packages where it failed."""
    import importlib

    failed_imports = set()
    for package in package_names:
        try:
            importlib.import_module(package)
        except ImportError:
            failed_imports.add(package)
    return failed_imports


def validate_requirements(component_names, dev_requirements_file="dev-requirements.txt"):
    # type: (List[Text], Text) -> None
    """Ensures that all required python packages are installed to instantiate and used the passed components."""
    from rasa_nlu import registry

    # Validate that all required packages are installed
    failed_imports = set()
    for component_name in component_names:
        component_class = registry.get_component_class(component_name)
        failed_imports.update(find_unavailable_packages(component_class.required_packages()))
    if failed_imports:  # pragma: no cover
        # if available, use the development file to figure out the correct version numbers for each requirement
        all_requirements = _read_dev_requirements(dev_requirements_file)
        if all_requirements:
            missing_requirements = [r for i in failed_imports for r in all_requirements[i]]
            raise Exception("Not all required packages are installed. " +
                            "Failed to find the following imports {}. ".format(", ".join(failed_imports)) +
                            "To use this pipeline, you need to install the missing dependencies, e.g. by running:\n\t" +
                            "> pip install {}".format(" ".join(missing_requirements)))
        else:
<<<<<<< HEAD
            raise Exception("Not all required packages are installed. Please install {}".format(
                " ".join(failed_imports)))
=======
            raise Exception("Not all required packages are installed. " +
                            "To use this pipeline, you need to install the missing dependencies. " +
                            "Please install {}".format(", ".join(failed_imports)))
>>>>>>> 37f97a01


def validate_arguments(pipeline, config, allow_empty_pipeline=False):
    # type: (List[Component], RasaNLUConfig, bool) -> None
    """Validates a pipeline before it is run. Ensures, that all arguments are present to train the pipeline."""

    # Ensure the pipeline is not empty
    if not allow_empty_pipeline and len(pipeline) == 0:
        raise ValueError("Can not train an empty pipeline. " +
                         "Make sure to specify a proper pipeline in the configuration using the `pipeline` key." +
                         "The `backend` configuration key is NOT supported anymore.")

    # Validate the init phase
    context = {}  # type: Dict[Text, Any]

    for component in pipeline:
        updates = component.context_provides.get("pipeline_init", [])
        for u in updates:
            context[u] = None

    after_init_context = context.copy()

    context["training_data"] = None  # Prepare context for testing the training phase

    for component in pipeline:
        try:
            fill_args(component.train_args(), context, config.as_dict())
            updates = component.context_provides.get("train", [])
            for u in updates:
                context[u] = None
        except MissingArgumentError as e:  # pragma: no cover
            raise Exception("Failed to validate at component '{}'. {}".format(component.name, e))

    # Reset context to test processing phase and prepare for training phase
    context = {"entities": [], "text": None, "time": None}
    context.update(after_init_context)

    for component in pipeline:
        try:
            fill_args(component.process_args(), context, config.as_dict())
            updates = component.context_provides.get("process", [])
            for u in updates:
                context[u] = None
        except MissingArgumentError as e:  # pragma: no cover
            raise Exception("Failed to validate at component '{}'. {}".format(component.name, e))


class MissingArgumentError(ValueError):
    """Raised when a function is called and not all parameters can be filled from the context / config.

    Attributes:
        message -- explanation of which parameter is missing
    """

    def __init__(self, message):
        # type: (Text) -> None
        super(MissingArgumentError, self).__init__(message)
        self.message = message

    def __str__(self):
        return self.message


class Component(object):
    """A component is a message processing unit in a pipeline.

    Components are collected sequentially in a pipeline. Each component is called one after another. This holds for
     initialization, training, persisting and loading the components. If a component comes first in a pipeline, its
     methods will be called first.

    E.g. to process an incoming message, the `process` method of each component will be called. During the processing
     (as well as the training, persisting and initialization) components can pass information to other components.
     The information is passed to other components by providing attributes to the so called pipeline context. The
     pipeline context contains all the information of the previous components a component can use to do its own
     processing. For example, a featurizer component can provide features that are used by another component down
     the pipeline to do intent classification."""

    # Name of the component to be used when integrating it in a pipeline. E.g. `[ComponentA, ComponentB]`
    # will be a proper pipeline definition where `ComponentA` is the name of the first component of the pipeline.
    name = ""

    # Defines what attributes the pipeline component will provide when called. The different keys indicate the
    # different functions (`pipeline_init`, `train`, `process`) that are able to update the pipelines context.
    # (mostly used to check if the pipeline is valid)
    context_provides = {
        "pipeline_init": [],
        "train": [],
        "process": [],
    }  # type: Dict[Text, Any]

    # Defines which of the attributes the component provides should be added to the final output json at the end of the
    # pipeline. Every attribute in `output_provides` should be part of the above `context_provides['process']`. As it
    # wouldn't make much sense to keep an attribute in the output that is not generated. Every other attribute provided
    # in the context during the process step will be removed from the output json.
    output_provides = []  # type: List[Text]

    @classmethod
    def required_packages(cls):
        # type: () -> List[Text]
        """Specify which python packages need to be installed to use this component, e.g. `["spacy", "numpy"]`.

        This list of requirements allows us to fail early during training if a required package is not installed."""
        return []

    @classmethod
    def load(cls, *args):
        # type: (*Any) -> Component
        """Load this component from file.

        After a component got trained, it will be persisted by calling `persist`. When the pipeline gets loaded again,
         this component needs to be able to restore itself. Components can rely on any context attributes that are
         created by `pipeline_init` calls to components previous to this one."""
        return cls(*args)

    @classmethod
    def create(cls, *args):
        # type: (*Any) -> Component
        """Creates this component (e.g. before a training is started).

        Method can access all configuration parameters."""
        return cls(*args)

    def pipeline_init(self):
        # type: () -> Optional[Dict[Text, Any]]
        """Initialize this component for a new pipeline

        This function will be called before the training is started and before the first message is processed using
        the interpreter. The component gets the opportunity to add information to the context that is passed through
        the pipeline during training and message parsing. Most components do not need to implement this method.
        It's mostly used to initialize framework environments like MITIE and spacy
        (e.g. loading word vectors for the pipeline)."""
        pass

    def train(self, *args):
        # type: (*Any) -> Optional[Dict[Text, Any]]
        """Train this component.

        This is the components chance to train itself provided with the training data. The component can rely on
        any context attribute to be present, that gets created by a call to `pipeline_init` of ANY component and
        on any context attributes created by a call to `train` of components previous to this one."""
        pass

    def process(self, *args):
        # type: (*Any) -> Optional[Dict[Text, Any]]
        """Process an incomming message.

       This is the components chance to process an incommng message. The component can rely on
       any context attribute to be present, that gets created by a call to `pipeline_init` of ANY component and
       on any context attributes created by a call to `process` of components previous to this one."""
        pass

    def persist(self, model_dir):
        # type: (Text) -> Optional[Dict[Text, Any]]
        """Persist this component to disk for future loading."""
        pass

    @classmethod
    def cache_key(cls, model_metadata):
        # type: (Metadata) -> Optional[Text]
        """This key is used to cache components.

        If a component is unique to a model it should return None. Otherwise, an instantiation of the
        component will be reused for all models where the metadata creates the same key."""
        from rasa_nlu.model import Metadata

        return None

    @classmethod
    def pipeline_init_args(cls):
        # type: () -> List[Text]
        return [arg for arg in inspect.getargspec(cls.pipeline_init).args if arg not in ["self"]]

    @classmethod
    def create_args(cls):
        # type: () -> List[Text]
        return [arg for arg in inspect.getargspec(cls.create).args if arg not in ["cls"]]

    @classmethod
    def train_args(cls):
        # type: () -> List[Text]
        return [arg for arg in inspect.getargspec(cls.train).args if arg not in ["self"]]

    @classmethod
    def process_args(cls):
        # type: () -> List[Text]
        return [arg for arg in inspect.getargspec(cls.process).args if arg not in ["self"]]

    @classmethod
    def load_args(cls):
        # type: () -> List[Text]
        return [arg for arg in inspect.getargspec(cls.load).args if arg not in ["cls"]]

    def __eq__(self, other):
        return self.__dict__ == other.__dict__


class ComponentBuilder(object):
    """Creates trainers and interpreters based on configurations. Caches components for reuse."""

    def __init__(self, use_cache=True):
        self.use_cache = use_cache
        # Reuse nlp and featurizers where possible to save memory,
        # every component that implements a cache-key will be cached
        self.component_cache = {}

    def __get_cached_component(self, component_name, metadata):
        # type: (Text, Metadata) -> Tuple[Optional[Component], Optional[Text]]
        """Load a component from the cache, if it exists. Returns the component, if found, and the cache key."""
        from rasa_nlu import registry
        from rasa_nlu.model import Metadata

        component_class = registry.get_component_class(component_name)
        cache_key = component_class.cache_key(metadata)
        if cache_key is not None and self.use_cache and cache_key in self.component_cache:
            return self.component_cache[cache_key], cache_key
        else:
            return None, cache_key

    def __add_to_cache(self, component, cache_key):
        # type: (Component, Text) -> None
        """Add a component to the cache."""

        if cache_key is not None and self.use_cache:
            self.component_cache[cache_key] = component
            logger.info("Added '{}' to component cache. Key '{}'.".format(component.name, cache_key))

    def load_component(self, component_name, context, model_config, meta):
        # type: (Text, Dict[Text, Any], Dict[Text, Any], Metadata) -> Component
        """Tries to retrieve a component from the cache, calls `load` to create a new component."""
        from rasa_nlu import registry
        from rasa_nlu.model import Metadata

        try:
            component, cache_key = self.__get_cached_component(component_name, meta)
            if component is None:
                component = registry.load_component_by_name(component_name, context, model_config)
                self.__add_to_cache(component, cache_key)
            return component
        except MissingArgumentError as e:  # pragma: no cover
            raise Exception("Failed to load component '{}'. {}".format(component_name, e))

    def create_component(self, component_name, config):
        # type: (Text, RasaNLUConfig) -> Component

        """Tries to retrieve a component from the cache, calls `create` to create a new component."""
        from rasa_nlu import registry
        from rasa_nlu.model import Metadata

        try:
            component, cache_key = self.__get_cached_component(component_name, Metadata(config.as_dict(), None))
            if component is None:
                component = registry.create_component_by_name(component_name, config.as_dict())
                self.__add_to_cache(component, cache_key)
            return component
        except MissingArgumentError as e:  # pragma: no cover
            raise Exception("Failed to create component '{}'. {}".format(component_name, e))<|MERGE_RESOLUTION|>--- conflicted
+++ resolved
@@ -123,14 +123,9 @@
                             "To use this pipeline, you need to install the missing dependencies, e.g. by running:\n\t" +
                             "> pip install {}".format(" ".join(missing_requirements)))
         else:
-<<<<<<< HEAD
-            raise Exception("Not all required packages are installed. Please install {}".format(
-                " ".join(failed_imports)))
-=======
             raise Exception("Not all required packages are installed. " +
                             "To use this pipeline, you need to install the missing dependencies. " +
                             "Please install {}".format(", ".join(failed_imports)))
->>>>>>> 37f97a01
 
 
 def validate_arguments(pipeline, config, allow_empty_pipeline=False):
