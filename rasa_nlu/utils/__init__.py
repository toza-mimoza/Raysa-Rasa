--- conflicted
+++ resolved
@@ -74,7 +74,7 @@
         raise ValueError("Could not locate the resource '{}'.".format(os.path.abspath(resource_name)))
 
 
-<<<<<<< HEAD
+
 def lazyproperty(fn):
     """Allows to avoid recomputing a property over and over. Instead the result gets stored in a local var.
 
@@ -90,7 +90,7 @@
         return getattr(self, attr_name)
 
     return _lazyprop
-=======
+
+
 def list_to_str(l, delim=", ", quote="'"):
     return delim.join([quote + e + quote for e in l])
->>>>>>> 485f63a3
