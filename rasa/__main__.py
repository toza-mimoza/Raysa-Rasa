import argparse
import logging
import os
import platform
import sys

from rasa_sdk import __version__ as rasa_sdk_version
from rasa.constants import MINIMUM_COMPATIBLE_VERSION

import rasa.telemetry
import rasa.utils.io
import rasa.utils.tensorflow.environment as tf_env
from rasa import version
from rasa.cli import (
    data,
    export,
    interactive,
    run,
    scaffold,
    shell,
    telemetry,
    test,
    train,
    visualize,
    x,
<<<<<<< HEAD
    export,
    deploy,
=======
>>>>>>> b09170c9
)
from rasa.cli.arguments.default_arguments import add_logging_options
from rasa.cli.utils import parse_last_positional_argument_as_model_path
from rasa.shared.exceptions import RasaException
from rasa.shared.utils.cli import print_error
from rasa.utils.common import set_log_and_warnings_filters, set_log_level

logger = logging.getLogger(__name__)


def create_argument_parser() -> argparse.ArgumentParser:
    """Parse all the command line arguments for the training script."""

    parser = argparse.ArgumentParser(
        prog="rasa",
        formatter_class=argparse.ArgumentDefaultsHelpFormatter,
        description="Rasa command line interface. Rasa allows you to build "
        "your own conversational assistants 🤖. The 'rasa' command "
        "allows you to easily run most common commands like "
        "creating a new bot, training or evaluating models.",
    )

    parser.add_argument(
        "--version",
        action="store_true",
        default=argparse.SUPPRESS,
        help="Print installed Rasa version",
    )

    parent_parser = argparse.ArgumentParser(add_help=False)
    add_logging_options(parent_parser)
    parent_parsers = [parent_parser]

    subparsers = parser.add_subparsers(help="Rasa commands")

    scaffold.add_subparser(subparsers, parents=parent_parsers)
    run.add_subparser(subparsers, parents=parent_parsers)
    shell.add_subparser(subparsers, parents=parent_parsers)
    train.add_subparser(subparsers, parents=parent_parsers)
    interactive.add_subparser(subparsers, parents=parent_parsers)
    telemetry.add_subparser(subparsers, parents=parent_parsers)
    test.add_subparser(subparsers, parents=parent_parsers)
    visualize.add_subparser(subparsers, parents=parent_parsers)
    data.add_subparser(subparsers, parents=parent_parsers)
    export.add_subparser(subparsers, parents=parent_parsers)
    x.add_subparser(subparsers, parents=parent_parsers)
    deploy.add_subparser(subparsers, parents=parent_parsers)

    return parser


def print_version() -> None:
    """Prints version information of rasa tooling and python."""

    try:
        from rasax.community.version import __version__

        rasa_x_info = __version__
    except ModuleNotFoundError:
        rasa_x_info = None

    print(f"Rasa Version      :         {version.__version__}")
    print(f"Minimum Compatible Version: {MINIMUM_COMPATIBLE_VERSION}")
    print(f"Rasa SDK Version  :         {rasa_sdk_version}")
    print(f"Rasa X Version    :         {rasa_x_info}")
    print(f"Python Version    :         {platform.python_version()}")
    print(f"Operating System  :         {platform.platform()}")
    print(f"Python Path       :         {sys.executable}")


def main() -> None:
    """Run as standalone python application."""
    parse_last_positional_argument_as_model_path()
    arg_parser = create_argument_parser()
    cmdline_arguments = arg_parser.parse_args()

    log_level = (
        cmdline_arguments.loglevel if hasattr(cmdline_arguments, "loglevel") else None
    )
    set_log_level(log_level)

    tf_env.setup_tf_environment()

    # insert current path in syspath so custom modules are found
    sys.path.insert(1, os.getcwd())

    try:
        if hasattr(cmdline_arguments, "func"):
            rasa.utils.io.configure_colored_logging(log_level)
            set_log_and_warnings_filters()
            rasa.telemetry.initialize_telemetry()
            rasa.telemetry.initialize_error_reporting()
            cmdline_arguments.func(cmdline_arguments)
        elif hasattr(cmdline_arguments, "version"):
            print_version()
        else:
            # user has not provided a subcommand, let's print the help
            logger.error("No command specified.")
            arg_parser.print_help()
            sys.exit(1)
    except RasaException as e:
        # these are exceptions we expect to happen (e.g. invalid training data format)
        # it doesn't make sense to print a stacktrace for these if we are not in
        # debug mode
        logger.debug("Failed to run CLI command due to an exception.", exc_info=e)
        print_error(f"{e.__class__.__name__}: {e}")
        sys.exit(1)


if __name__ == "__main__":
    main()<|MERGE_RESOLUTION|>--- conflicted
+++ resolved
@@ -23,11 +23,8 @@
     train,
     visualize,
     x,
-<<<<<<< HEAD
     export,
     deploy,
-=======
->>>>>>> b09170c9
 )
 from rasa.cli.arguments.default_arguments import add_logging_options
 from rasa.cli.utils import parse_last_positional_argument_as_model_path
