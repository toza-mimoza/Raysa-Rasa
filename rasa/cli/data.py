--- conflicted
+++ resolved
@@ -333,34 +333,6 @@
             "The argument 'intent_proportion' must be greater than 0 and smaller than 1!"
         )
 
-<<<<<<< HEAD
-=======
-    if not os.path.exists(args.nlu_training_data):
-        raise FileNotFoundException(
-            f"The NLU training data could not be found at: {args.nlu_training_data}!"
-        )
-
-    if not os.path.exists(args.nlu_evaluation_data):
-        raise FileNotFoundException(
-            f"The NLU evaluation data could not be found at: {args.nlu_evaluation_data}!"
-        )
-
-    if not os.path.exists(args.nlu_classification_report):
-        raise FileNotFoundException(
-            f"The NLU classification report could not be found at: {args.nlu_classification_report}!"
-        )
-
-    if not os.path.exists(args.paraphrases):
-        raise FileNotFoundException(
-            f"The Paraphrase data could not be found at: {args.paraphrases}!"
-        )
-    if not os.path.exists(args.config):
-        raise FileNotFoundException(
-            f"The NLU config file could not be found at: {args.config}!"
-        )
-
->>>>>>> bfdde019
-
 def validate_files(args: argparse.Namespace, stories_only: bool = False) -> None:
     """Validates either the story structure or the entire project.
 
