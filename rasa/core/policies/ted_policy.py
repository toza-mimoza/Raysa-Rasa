--- conflicted
+++ resolved
@@ -1029,16 +1029,9 @@
 
         model_utilities = cls._load_model_utilities(model_path)
 
-<<<<<<< HEAD
-        model_utilities["meta"] = cls._update_loaded_params(model_utilities["meta"])
-
-        if should_finetune:
-            model_utilities["meta"][EPOCHS] = epoch_override
-=======
         config = cls._update_loaded_params(config)
         if execution_context.is_finetuning and EPOCH_OVERRIDE in config:
             config[EPOCHS] = config.get(EPOCH_OVERRIDE)
->>>>>>> 062f375e
 
         (
             model_data_example,
