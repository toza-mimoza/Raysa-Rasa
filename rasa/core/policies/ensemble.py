import importlib
import json
import logging
import os
import sys
from collections import defaultdict
from datetime import datetime
from pathlib import Path
from typing import Text, Optional, Any, List, Dict, Tuple, NamedTuple, Union

import rasa.core
import rasa.core.training.training
from rasa.core.constants import FALLBACK_POLICY_PRIORITY
from rasa.shared.exceptions import RasaException
import rasa.shared.utils.common
import rasa.shared.utils.io
import rasa.utils.io
from rasa.constants import MINIMUM_COMPATIBLE_VERSION
from rasa.shared.constants import (
    DOCS_URL_RULES,
    DOCS_URL_POLICIES,
    DOCS_URL_MIGRATION_GUIDE,
    DEFAULT_CONFIG_PATH,
)
from rasa.shared.core.constants import (
    USER_INTENT_BACK,
    USER_INTENT_RESTART,
    ACTION_LISTEN_NAME,
    ACTION_RESTART_NAME,
    ACTION_BACK_NAME,
)
from rasa.shared.core.domain import InvalidDomain, Domain
from rasa.shared.core.events import ActionExecutionRejected, ActionExecuted
from rasa.core.exceptions import UnsupportedDialogueModelError
from rasa.core.featurizers.tracker_featurizers import MaxHistoryTrackerFeaturizer
from rasa.shared.nlu.interpreter import NaturalLanguageInterpreter, RegexInterpreter
from rasa.core.policies.policy import Policy, SupportedData, PolicyPrediction
from rasa.core.policies.fallback import FallbackPolicy
from rasa.core.policies.memoization import MemoizationPolicy, AugmentedMemoizationPolicy
from rasa.core.policies.rule_policy import RulePolicy
from rasa.shared.core.trackers import DialogueStateTracker
from rasa.shared.core.generator import TrackerWithCachedStates
from rasa.core import registry

logger = logging.getLogger(__name__)


class PolicyEnsemble:
    versioned_packages = ["rasa", "tensorflow", "sklearn"]

    def __init__(
        self,
        policies: List[Policy],
        action_fingerprints: Optional[Dict[Any, Dict[Text, List]]] = None,
    ) -> None:
        self.policies = policies
        self.date_trained = None

        self.action_fingerprints = action_fingerprints or []

        self._check_priorities()
        self._check_for_important_policies()

    def _check_for_important_policies(self) -> None:
        from rasa.core.policies.mapping_policy import MappingPolicy

        if not any(
            isinstance(policy, (MappingPolicy, RulePolicy)) for policy in self.policies
        ):
            logger.info(
                f"MappingPolicy not included in policy ensemble. Default intents "
                f"'{USER_INTENT_RESTART} and {USER_INTENT_BACK} will not trigger "
                f"actions '{ACTION_RESTART_NAME}' and '{ACTION_BACK_NAME}'."
            )

    @staticmethod
    def check_domain_ensemble_compatibility(
        ensemble: Optional["PolicyEnsemble"], domain: Optional[Domain]
    ) -> None:
        """Check for elements that only work with certain policy/domain combinations."""

        from rasa.core.policies.mapping_policy import MappingPolicy
        from rasa.core.policies.two_stage_fallback import TwoStageFallbackPolicy

        policies_needing_validation = [
            MappingPolicy,
            TwoStageFallbackPolicy,
            RulePolicy,
        ]
        for policy in policies_needing_validation:
            policy.validate_against_domain(ensemble, domain)

        _check_policy_for_forms_available(domain, ensemble)

    def _check_priorities(self) -> None:
        """Checks for duplicate policy priorities within PolicyEnsemble."""

        priority_dict = defaultdict(list)
        for p in self.policies:
            priority_dict[p.priority].append(type(p).__name__)

        for k, v in priority_dict.items():
            if len(v) > 1:
                rasa.shared.utils.io.raise_warning(
                    f"Found policies {v} with same priority {k} "
                    f"in PolicyEnsemble. When personalizing "
                    f"priorities, be sure to give all policies "
                    f"different priorities.",
                    docs=DOCS_URL_POLICIES,
                )

    def _policy_ensemble_contains_policy_with_rules_support(self) -> bool:
        """Determine whether the policy ensemble contains at least one policy
        supporting rule-based data.

        Returns:
            Whether or not the policy ensemble contains at least one policy that
            supports rule-based data.
        """
        return any(
            policy.supported_data()
            in [SupportedData.RULE_DATA, SupportedData.ML_AND_RULE_DATA]
            for policy in self.policies
        )

    @staticmethod
    def _training_trackers_contain_rule_trackers(
        training_trackers: List[DialogueStateTracker],
    ) -> bool:
        """Determine whether there are rule-based training trackers.

        Args:
            training_trackers: Trackers to inspect.

        Returns:
            Whether or not any of the supplied training trackers contain rule-based
            data.
        """
        return any(tracker.is_rule_tracker for tracker in training_trackers)

    def _emit_rule_policy_warning(
        self, training_trackers: List[DialogueStateTracker]
    ) -> None:
        """Emit `UserWarning`s about missing rule-based data."""
        is_rules_consuming_policy_available = (
            self._policy_ensemble_contains_policy_with_rules_support()
        )
        training_trackers_contain_rule_trackers = self._training_trackers_contain_rule_trackers(
            training_trackers
        )

        if (
            is_rules_consuming_policy_available
            and not training_trackers_contain_rule_trackers
        ):
            rasa.shared.utils.io.raise_warning(
                f"Found a rule-based policy in your pipeline but "
                f"no rule-based training data. Please add rule-based "
                f"stories to your training data or "
                f"remove the rule-based policy (`{RulePolicy.__name__}`) from your "
                f"your pipeline.",
                docs=DOCS_URL_RULES,
            )
        elif (
            not is_rules_consuming_policy_available
            and training_trackers_contain_rule_trackers
        ):
            rasa.shared.utils.io.raise_warning(
                f"Found rule-based training data but no policy supporting rule-based "
                f"data. Please add `{RulePolicy.__name__}` or another rule-supporting "
                f"policy to the `policies` section in `{DEFAULT_CONFIG_PATH}`.",
                docs=DOCS_URL_RULES,
            )

    def train(
        self,
        training_trackers: List[TrackerWithCachedStates],
        domain: Domain,
        interpreter: NaturalLanguageInterpreter,
        **kwargs: Any,
    ) -> None:
        if training_trackers:
            self._emit_rule_policy_warning(training_trackers)

            for policy in self.policies:
                trackers_to_train = SupportedData.trackers_for_policy(
                    policy, training_trackers
                )
                policy.train(
                    trackers_to_train, domain, interpreter=interpreter, **kwargs
                )

            self.action_fingerprints = rasa.core.training.training.create_action_fingerprints(
                training_trackers, domain
            )
        else:
            logger.info("Skipped training, because there are no training samples.")

        self.date_trained = datetime.now().strftime("%Y%m%d-%H%M%S")

    def probabilities_using_best_policy(
        self,
        tracker: DialogueStateTracker,
        domain: Domain,
        interpreter: NaturalLanguageInterpreter,
        **kwargs: Any,
    ) -> PolicyPrediction:
        raise NotImplementedError

    def _max_histories(self) -> List[Optional[int]]:
        """Return max history."""

        max_histories = []
        for p in self.policies:
            if isinstance(p.featurizer, MaxHistoryTrackerFeaturizer):
                max_histories.append(p.featurizer.max_history)
            else:
                max_histories.append(None)
        return max_histories

    def _add_package_version_info(self, metadata: Dict[Text, Any]) -> None:
        """Adds version info for self.versioned_packages to metadata."""

        for package_name in self.versioned_packages:
            try:
                p = importlib.import_module(package_name)
                v = p.__version__
                metadata[package_name] = v
            except ImportError:
                pass

    def _persist_metadata(self, path: Text) -> None:
        """Persists the domain specification to storage."""

        # make sure the directory we persist exists
        domain_spec_path = os.path.join(path, "metadata.json")
        rasa.shared.utils.io.create_directory_for_file(domain_spec_path)

        policy_names = [
            rasa.shared.utils.common.module_path_from_instance(p) for p in self.policies
        ]

        metadata = {
            "action_fingerprints": self.action_fingerprints,
            "python": ".".join([str(s) for s in sys.version_info[:3]]),
            "max_histories": self._max_histories(),
            "ensemble_name": self.__module__ + "." + self.__class__.__name__,
            "policy_names": policy_names,
            "trained_at": self.date_trained,
        }

        self._add_package_version_info(metadata)

        rasa.shared.utils.io.dump_obj_as_json_to_file(domain_spec_path, metadata)

    def persist(self, path: Union[Text, Path]) -> None:
        """Persists the policy to storage."""

        self._persist_metadata(path)

        for i, policy in enumerate(self.policies):
            dir_name = "policy_{}_{}".format(i, type(policy).__name__)
            policy_path = Path(path) / dir_name
            policy.persist(policy_path)

    @classmethod
    def load_metadata(cls, path) -> Any:
        metadata_path = os.path.join(path, "metadata.json")
        metadata = json.loads(
            rasa.shared.utils.io.read_file(os.path.abspath(metadata_path))
        )
        return metadata

    @staticmethod
    def ensure_model_compatibility(metadata, version_to_check=None) -> None:
        from packaging import version

        if version_to_check is None:
            version_to_check = MINIMUM_COMPATIBLE_VERSION

        model_version = metadata.get("rasa", "0.0.0")
        if version.parse(model_version) < version.parse(version_to_check):
            raise UnsupportedDialogueModelError(
                "The model version is too old to be "
                "loaded by this Rasa Core instance. "
                "Either retrain the model, or run with "
                "an older version. "
                "Model version: {} Instance version: {} "
                "Minimal compatible version: {}"
                "".format(model_version, rasa.__version__, version_to_check),
                model_version,
            )

    @classmethod
    def _ensure_loaded_policy(cls, policy, policy_cls, policy_name: Text):
        if policy is None:
            raise Exception(f"Failed to load policy {policy_name}: load returned None")
        elif not isinstance(policy, policy_cls):
            raise Exception(
                "Failed to load policy {}: "
                "load returned object that is not instance of its own class"
                "".format(policy_name)
            )

    @classmethod
    def load(cls, path: Union[Text, Path]) -> "PolicyEnsemble":
        """Loads policy and domain specification from storage"""

        metadata = cls.load_metadata(path)
        cls.ensure_model_compatibility(metadata)
        policies = []
        for i, policy_name in enumerate(metadata["policy_names"]):
            policy_cls = registry.policy_from_module_path(policy_name)
            dir_name = f"policy_{i}_{policy_cls.__name__}"
            policy_path = os.path.join(path, dir_name)
            policy = policy_cls.load(policy_path)
            cls._ensure_loaded_policy(policy, policy_cls, policy_name)
            policies.append(policy)
        ensemble_cls = rasa.shared.utils.common.class_from_module_path(
            metadata["ensemble_name"]
        )
        fingerprints = metadata.get("action_fingerprints", {})
        ensemble = ensemble_cls(policies, fingerprints)
        return ensemble

    @classmethod
    def from_dict(cls, policy_configuration: Dict[Text, Any]) -> List[Policy]:
        import copy

        policies = policy_configuration.get("policies") or policy_configuration.get(
            "policy"
        )
        if policies is None:
            raise InvalidPolicyConfig(
                "You didn't define any policies. "
                "Please define them under 'policies:' "
                "in your policy configuration file."
            )
        if len(policies) == 0:
            raise InvalidPolicyConfig(
                "The policy configuration file has to include at least one policy."
            )

        policies = copy.deepcopy(policies)  # don't manipulate passed `Dict`
        parsed_policies = []

        for policy in policies:
            if policy.get("featurizer"):
                featurizer_func, featurizer_config = cls.get_featurizer_from_dict(
                    policy
                )

                if featurizer_config.get("state_featurizer"):
                    (
                        state_featurizer_func,
                        state_featurizer_config,
                    ) = cls.get_state_featurizer_from_dict(featurizer_config)

                    # override featurizer's state_featurizer
                    # with real state_featurizer class
                    featurizer_config["state_featurizer"] = state_featurizer_func(
                        **state_featurizer_config
                    )

                # override policy's featurizer with real featurizer class
                policy["featurizer"] = featurizer_func(**featurizer_config)

            policy_name = policy.pop("name")
            try:
                constr_func = registry.policy_from_module_path(policy_name)
                try:
                    policy_object = constr_func(**policy)
                except TypeError as e:
                    raise Exception(f"Could not initialize {policy_name}. {e}")
                parsed_policies.append(policy_object)
            except (ImportError, AttributeError):
                raise InvalidPolicyConfig(
                    f"Module for policy '{policy_name}' could not "
                    f"be loaded. Please make sure the "
                    f"name is a valid policy."
                )

        cls._check_if_rule_policy_used_with_rule_like_policies(parsed_policies)

        return parsed_policies

    @classmethod
    def get_featurizer_from_dict(cls, policy) -> Tuple[Any, Any]:
        # policy can have only 1 featurizer
        if len(policy["featurizer"]) > 1:
            raise InvalidPolicyConfig(
                f"Every policy can only have 1 featurizer "
                f"but '{policy.get('name')}' "
                f"uses {len(policy['featurizer'])} featurizers."
            )
        featurizer_config = policy["featurizer"][0]
        featurizer_name = featurizer_config.pop("name")
        featurizer_func = registry.featurizer_from_module_path(featurizer_name)

        return featurizer_func, featurizer_config

    @classmethod
    def get_state_featurizer_from_dict(cls, featurizer_config) -> Tuple[Any, Any]:
        # featurizer can have only 1 state featurizer
        if len(featurizer_config["state_featurizer"]) > 1:
            raise InvalidPolicyConfig(
                f"Every featurizer can only have 1 state "
                f"featurizer but one of the featurizers uses "
                f"{len(featurizer_config['state_featurizer'])}."
            )
        state_featurizer_config = featurizer_config["state_featurizer"][0]
        state_featurizer_name = state_featurizer_config.pop("name")
        state_featurizer_func = registry.state_featurizer_from_module_path(
            state_featurizer_name
        )

        return state_featurizer_func, state_featurizer_config

    @staticmethod
    def _check_if_rule_policy_used_with_rule_like_policies(
        policies: List[Policy],
    ) -> None:
        if not any(isinstance(policy, RulePolicy) for policy in policies):
            return

        from rasa.core.policies.mapping_policy import MappingPolicy
        from rasa.core.policies.form_policy import FormPolicy
        from rasa.core.policies.two_stage_fallback import TwoStageFallbackPolicy

        policies_not_be_used_with_rule_policy = (
            MappingPolicy,
            FormPolicy,
            FallbackPolicy,
            TwoStageFallbackPolicy,
        )

        if any(
            isinstance(policy, policies_not_be_used_with_rule_policy)
            for policy in policies
        ):
            rasa.shared.utils.io.raise_warning(
                f"It is not recommended to use the '{RulePolicy.__name__}' with "
                f"other policies which implement rule-like "
                f"behavior. It is highly recommended to migrate all deprecated "
                f"policies to use the '{RulePolicy.__name__}'. Note that the "
                f"'{RulePolicy.__name__}' will supersede the predictions of the "
                f"deprecated policies if the confidence levels of the predictions are "
                f"equal.",
                docs=DOCS_URL_MIGRATION_GUIDE,
            )


class SimplePolicyEnsemble(PolicyEnsemble):
    """Default implementation of a `Policy` ensemble."""

    @staticmethod
    def is_not_in_training_data(
        policy_name: Optional[Text], max_confidence: Optional[float] = None
    ) -> bool:
        """Checks if the prediction is by a policy which memoized the training data.

        Args:
            policy_name: The name of the policy.
            max_confidence: The max confidence of the policy's prediction.

        Returns: `True` if it's a `MemoizationPolicy`, `False` otherwise.
        """
        if not policy_name:
            return True

        memorizing_policies = [
            RulePolicy.__name__,
            MemoizationPolicy.__name__,
            AugmentedMemoizationPolicy.__name__,
        ]
        is_memorized = any(
            policy_name.endswith(f"_{memoizing_policy}")
            for memoizing_policy in memorizing_policies
        )

        # also check if confidence is 0, than it cannot be count as prediction
        return not is_memorized or max_confidence == 0.0

    @staticmethod
    def _is_not_mapping_policy(
        policy_name: Text, max_confidence: Optional[float] = None
    ) -> bool:
        from rasa.core.policies.mapping_policy import MappingPolicy

        is_mapping = policy_name.endswith("_" + MappingPolicy.__name__)
        # also check if confidence is 0, than it cannot be count as prediction
        return not is_mapping or max_confidence == 0.0

    @staticmethod
    def _is_form_policy(policy_name: Text) -> bool:
        from rasa.core.policies.form_policy import FormPolicy

        return policy_name.endswith("_" + FormPolicy.__name__)

    def _pick_best_policy(
        self, predictions: Dict[Text, PolicyPrediction]
    ) -> PolicyPrediction:
        """Picks the best policy prediction based on probabilities and policy priority.

        Args:
            predictions: the dictionary containing policy name as keys
                         and predictions as values

        Returns:
            The best prediction.
        """
        best_confidence = (-1, -1)
        best_policy_name = None
        # form and mapping policies are special:
        # form should be above fallback
        # mapping should be below fallback
        # mapping is above form if it wins over fallback
        # therefore form predictions are stored separately

        form_confidence = None
        form_policy_name = None
        # End-to-end predictions overrule all other predictions.
        use_only_end_to_end = any(
            prediction.is_end_to_end_prediction for prediction in predictions.values()
        )
        policy_events = []

        for policy_name, prediction in predictions.items():
            policy_events += prediction.events

            if prediction.is_end_to_end_prediction != use_only_end_to_end:
                continue

            confidence = (prediction.max_confidence, prediction.policy_priority)
            if self._is_form_policy(policy_name):
                # store form prediction separately
                form_confidence = confidence
                form_policy_name = policy_name
            elif confidence > best_confidence:
                # pick the best policy
                best_confidence = confidence
                best_policy_name = policy_name

        if form_confidence is not None and self._is_not_mapping_policy(
            best_policy_name, best_confidence[0]
        ):
            # if mapping didn't win, check form policy predictions
            if form_confidence > best_confidence:
                best_policy_name = form_policy_name

        best_prediction = predictions[best_policy_name]

        policy_events += best_prediction.optional_events

        return PolicyPrediction(
            best_prediction.probabilities,
            best_policy_name,
            best_prediction.policy_priority,
            policy_events,
            is_end_to_end_prediction=best_prediction.is_end_to_end_prediction,
        )

    def _best_policy_prediction(
        self,
        tracker: DialogueStateTracker,
        domain: Domain,
        interpreter: NaturalLanguageInterpreter,
    ) -> PolicyPrediction:
        """Finds the best policy prediction.

        Args:
            tracker: the :class:`rasa.core.trackers.DialogueStateTracker`
            domain: the :class:`rasa.shared.core.domain.Domain`
            interpreter: Interpreter which may be used by the policies to create
                additional features.

        Returns:
            The winning policy prediction.
        """
        # find rejected action before running the policies
        # because some of them might add events
        rejected_action_name = None
        last_action_event = next(
            (
                event
                for event in reversed(tracker.events)
                if isinstance(event, (ActionExecutionRejected, ActionExecuted))
            ),
            None,
        )

        if len(tracker.events) > 0 and isinstance(
            last_action_event, ActionExecutionRejected
        ):
            rejected_action_name = last_action_event.action_name

        predictions = {
            f"policy_{i}_{type(p).__name__}": self._get_prediction(
                p, tracker, domain, interpreter
            )
            for i, p in enumerate(self.policies)
        }

        if rejected_action_name:
            logger.debug(
                f"Execution of '{rejected_action_name}' was rejected. "
                f"Setting its confidence to 0.0 in all predictions."
            )
            for prediction in predictions.values():
                prediction.probabilities[
                    domain.index_for_action(rejected_action_name)
                ] = 0.0

        return self._pick_best_policy(predictions)

    @staticmethod
    def _get_prediction(
        policy: Policy,
        tracker: DialogueStateTracker,
        domain: Domain,
        interpreter: NaturalLanguageInterpreter,
    ) -> PolicyPrediction:
        number_of_arguments_in_rasa_1_0 = 2
        arguments = rasa.shared.utils.common.arguments_of(
            policy.predict_action_probabilities
        )

        if (
            len(arguments) > number_of_arguments_in_rasa_1_0
            and "interpreter" in arguments
        ):
<<<<<<< HEAD
            probabilities, _ = policy.predict_action_probabilities(
=======
            prediction = policy.predict_action_probabilities(
>>>>>>> e3bc3c02
                tracker, domain, interpreter
            )
        else:
            rasa.shared.utils.io.raise_warning(
                "The function `predict_action_probabilities` of "
                "the `Policy` interface was changed to support "
                "additional parameters. Please make sure to "
                "adapt your custom `Policy` implementation.",
                category=DeprecationWarning,
            )
<<<<<<< HEAD
            probabilities, _ = policy.predict_action_probabilities(
=======
            prediction = policy.predict_action_probabilities(
>>>>>>> e3bc3c02
                tracker, domain, RegexInterpreter()
            )

        if isinstance(prediction, list):
            rasa.shared.utils.io.raise_deprecation_warning(
                f"The function `predict_action_probabilities` of "
                f"the `{Policy.__name__}` interface was changed to return "
                f"a `{PolicyPrediction.__name__}` object. Please make sure to "
                f"adapt your custom `{Policy.__name__}` implementation. Support for "
                f"returning a list of floats will be removed in Rasa Open Source 3.0.0"
            )
            prediction = PolicyPrediction(
                prediction, policy.__class__.__name__, policy_priority=policy.priority
            )

        return prediction

    def _fallback_after_listen(
        self, domain: Domain, prediction: PolicyPrediction
    ) -> PolicyPrediction:
        """Triggers fallback if `action_listen` is predicted after a user utterance.

        This is done on the condition that:
        - a fallback policy is present,
        - we received a user message and the predicted action is `action_listen`
          by a policy other than the `MemoizationPolicy` or one of its subclasses.

        Args:
            domain: the :class:`rasa.shared.core.domain.Domain`
            prediction: The winning prediction.

        Returns:
            The prediction for the next action.
        """
        fallback_idx_policy = [
            (i, p) for i, p in enumerate(self.policies) if isinstance(p, FallbackPolicy)
        ]

        if not fallback_idx_policy:
            return prediction

        fallback_idx, fallback_policy = fallback_idx_policy[0]

        logger.debug(
            f"Action '{ACTION_LISTEN_NAME}' was predicted after "
            f"a user message using {prediction.policy_name}. Predicting "
            f"fallback action: {fallback_policy.fallback_action_name}"
        )

        return PolicyPrediction(
            fallback_policy.fallback_scores(domain),
            f"policy_{fallback_idx}_{type(fallback_policy).__name__}",
            FALLBACK_POLICY_PRIORITY,
        )

    def probabilities_using_best_policy(
        self,
        tracker: DialogueStateTracker,
        domain: Domain,
        interpreter: NaturalLanguageInterpreter,
        **kwargs: Any,
    ) -> PolicyPrediction:
        """Predicts the next action the bot should take after seeing the tracker.

        Picks the best policy prediction based on probabilities and policy priority.
        Triggers fallback if `action_listen` is predicted after a user utterance.

        Args:
            tracker: the :class:`rasa.core.trackers.DialogueStateTracker`
            domain: the :class:`rasa.shared.core.domain.Domain`
            interpreter: Interpreter which may be used by the policies to create
                additional features.

        Returns:
            best_probabilities: the list of probabilities for the next actions
            best_policy_name: the name of the picked policy
        """
        winning_prediction = self._best_policy_prediction(tracker, domain, interpreter)

        if (
            tracker.latest_action_name == ACTION_LISTEN_NAME
            and winning_prediction.probabilities is not None
            and winning_prediction.max_confidence_index
            == domain.index_for_action(ACTION_LISTEN_NAME)
            and self.is_not_in_training_data(
                winning_prediction.policy_name, winning_prediction.max_confidence
            )
        ):
            winning_prediction = self._fallback_after_listen(domain, winning_prediction)

        logger.debug(f"Predicted next action using {winning_prediction.policy_name}.")
        return winning_prediction


def _check_policy_for_forms_available(
    domain: Domain, ensemble: Optional["PolicyEnsemble"]
) -> None:
    if not ensemble:
        return

    from rasa.core.policies.form_policy import FormPolicy

    suited_policies_for_forms = (FormPolicy, RulePolicy)

    has_policy_for_forms = ensemble is not None and any(
        isinstance(policy, suited_policies_for_forms) for policy in ensemble.policies
    )

    if domain.form_names and not has_policy_for_forms:
        raise InvalidDomain(
            "You have defined a form action, but haven't added the "
            "FormPolicy to your policy ensemble. Either remove all "
            "forms from your domain or exclude the FormPolicy from your "
            "policy configuration."
        )


class InvalidPolicyConfig(RasaException):
    """Exception that can be raised when policy config is not valid."""

    pass<|MERGE_RESOLUTION|>--- conflicted
+++ resolved
@@ -629,11 +629,7 @@
             len(arguments) > number_of_arguments_in_rasa_1_0
             and "interpreter" in arguments
         ):
-<<<<<<< HEAD
-            probabilities, _ = policy.predict_action_probabilities(
-=======
             prediction = policy.predict_action_probabilities(
->>>>>>> e3bc3c02
                 tracker, domain, interpreter
             )
         else:
@@ -644,11 +640,7 @@
                 "adapt your custom `Policy` implementation.",
                 category=DeprecationWarning,
             )
-<<<<<<< HEAD
-            probabilities, _ = policy.predict_action_probabilities(
-=======
             prediction = policy.predict_action_probabilities(
->>>>>>> e3bc3c02
                 tracker, domain, RegexInterpreter()
             )
 
