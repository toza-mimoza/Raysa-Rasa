import numpy as np
import typing
from typing import Any, List, Text, Optional, Dict

from rasa.nlu.config import RasaNLUModelConfig
from rasa.nlu.featurizers.featurizer import Featurizer
from rasa.nlu.tokenizers.tokenizer import Token
from rasa.nlu.utils.mitie_utils import MitieNLP
from rasa.nlu.tokenizers.mitie_tokenizer import MitieTokenizer
from rasa.nlu.training_data import Message, TrainingData

if typing.TYPE_CHECKING:
    import mitie

from rasa.nlu.constants import (
    TEXT,
    TOKENS_NAMES,
    DENSE_FEATURE_NAMES,
    DENSE_FEATURIZABLE_ATTRIBUTES,
)


class MitieFeaturizer(Featurizer):

    provides = [
        DENSE_FEATURE_NAMES[attribute] for attribute in DENSE_FEATURIZABLE_ATTRIBUTES
    ]

<<<<<<< HEAD
    required_components = [MitieNLP.name, MitieTokenizer.name]
=======
    requires = [
        TOKENS_NAMES[attribute] for attribute in DENSE_FEATURIZABLE_ATTRIBUTES
    ] + ["mitie_feature_extractor"]
>>>>>>> b751d009

    defaults = {
        # Specify what pooling operation should be used to calculate the vector of
        # the CLS token. Available options: 'mean' and 'max'
        "pooling": "mean"
    }

    def __init__(self, component_config: Optional[Dict[Text, Any]] = None):
        super().__init__(component_config)

        self.pooling_operation = self.component_config["pooling"]

    @classmethod
    def required_packages(cls) -> List[Text]:
        return ["mitie", "numpy"]

    def ndim(self, feature_extractor: "mitie.total_word_feature_extractor") -> int:

        return feature_extractor.num_dimensions

    def get_tokens_by_attribute(self, example: Message, attribute: Text) -> Any:
        return example.get(TOKENS_NAMES[attribute])

    def train(
        self,
        training_data: TrainingData,
        config: Optional[RasaNLUModelConfig] = None,
        **kwargs: Any,
    ) -> None:

        mitie_feature_extractor = self._mitie_feature_extractor(**kwargs)
        for example in training_data.intent_examples:
            for attribute in DENSE_FEATURIZABLE_ATTRIBUTES:
                self.process_training_example(
                    example, attribute, mitie_feature_extractor
                )

    def process_training_example(
        self, example: Message, attribute: Text, mitie_feature_extractor: Any
    ):
        attribute_tokens = self.get_tokens_by_attribute(example, attribute)
        if attribute_tokens is not None:
            features = self.features_for_tokens(
                attribute_tokens, mitie_feature_extractor
            )
            example.set(
                DENSE_FEATURE_NAMES[attribute],
                self._combine_with_existing_dense_features(
                    example, features, DENSE_FEATURE_NAMES[attribute]
                ),
            )

    def process(self, message: Message, **kwargs: Any) -> None:

        mitie_feature_extractor = self._mitie_feature_extractor(**kwargs)
        features = self.features_for_tokens(
            message.get(TOKENS_NAMES[TEXT]), mitie_feature_extractor
        )
        message.set(
            DENSE_FEATURE_NAMES[TEXT],
            self._combine_with_existing_dense_features(
                message, features, DENSE_FEATURE_NAMES[TEXT]
            ),
        )

    def _mitie_feature_extractor(self, **kwargs) -> Any:
        mitie_feature_extractor = kwargs.get("mitie_feature_extractor")
        if not mitie_feature_extractor:
            raise Exception(
                "Failed to train 'MitieFeaturizer'. "
                "Missing a proper MITIE feature extractor. "
                "Make sure this component is preceded by "
                "the 'MitieNLP' component in the pipeline "
                "configuration."
            )
        return mitie_feature_extractor

    def features_for_tokens(
        self,
        tokens: List[Token],
        feature_extractor: "mitie.total_word_feature_extractor",
    ) -> np.ndarray:

        # remove CLS token from tokens
        tokens_without_cls = tokens[:-1]

        # calculate features
        features = []
        for token in tokens_without_cls:
            features.append(feature_extractor.get_feature_vector(token.text))
        features = np.array(features)

        cls_token_vec = self._calculate_cls_vector(features, self.pooling_operation)
        features = np.concatenate([features, cls_token_vec])

        return features<|MERGE_RESOLUTION|>--- conflicted
+++ resolved
@@ -26,13 +26,11 @@
         DENSE_FEATURE_NAMES[attribute] for attribute in DENSE_FEATURIZABLE_ATTRIBUTES
     ]
 
-<<<<<<< HEAD
-    required_components = [MitieNLP.name, MitieTokenizer.name]
-=======
     requires = [
         TOKENS_NAMES[attribute] for attribute in DENSE_FEATURIZABLE_ATTRIBUTES
     ] + ["mitie_feature_extractor"]
->>>>>>> b751d009
+
+    required_components = [MitieNLP.name, MitieTokenizer.name]
 
     defaults = {
         # Specify what pooling operation should be used to calculate the vector of
