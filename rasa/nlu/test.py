--- conflicted
+++ resolved
@@ -168,14 +168,11 @@
 
     targets = clean_labels(targets)
     predictions = clean_labels(predictions)
-<<<<<<< HEAD
-=======
 
     labels = get_unique_labels(targets, exclude_label)
     if not labels:
         logger.warning("No labels to evaluate. Skip evaluation.")
         return {}, 0.0, 0.0, 0.0
->>>>>>> ab382d04
 
     report = metrics.classification_report(
         targets, predictions, labels=labels, output_dict=output_dict
@@ -217,7 +214,6 @@
     return filtered
 
 
-<<<<<<< HEAD
 def remove_empty_response_examples(
     response_results: List[ResponseSelectionEvaluationResult]
 ) -> List[ResponseSelectionEvaluationResult]:
@@ -236,8 +232,6 @@
     return filtered
 
 
-=======
->>>>>>> ab382d04
 def clean_labels(labels: Iterable[Any]) -> List[Text]:
     """Get rid of `None` intents. sklearn metrics do not support them."""
     return [l if l is not None else "" for l in labels]
