TEXT = "text"

RESPONSE_KEY_ATTRIBUTE = "response_key"

INTENT = "intent"

RESPONSE = "response"

ENTITIES = "entities"
BILOU_ENTITIES = "bilou_entities"

EXTRACTOR = "extractor"

PRETRAINED_EXTRACTORS = {"DucklingHTTPExtractor", "SpacyEntityExtractor"}

CLS_TOKEN = "__CLS__"

MESSAGE_ATTRIBUTES = [TEXT, INTENT, RESPONSE]

TOKENS_NAMES = {
    TEXT: "tokens",
    INTENT: "intent_tokens",
    RESPONSE: "response_tokens",
}

SPARSE_FEATURE_NAMES = {
    TEXT: "text_sparse_features",
    INTENT: "intent_sparse_features",
    RESPONSE: "response_sparse_features",
}

DENSE_FEATURE_NAMES = {
    TEXT: "text_dense_features",
    INTENT: "intent_dense_features",
    RESPONSE: "response_dense_features",
}

<<<<<<< HEAD
SPACY_DOCS = {
    TEXT_ATTRIBUTE: "text_spacy_doc",
    RESPONSE_ATTRIBUTE: "response_spacy_doc",
}
LANGUAGE_MODEL_DOCS = {
    TEXT_ATTRIBUTE: "text_language_model_doc",
    RESPONSE_ATTRIBUTE: "response_language_model_doc",
}
=======
SPACY_DOCS = {TEXT: "spacy_doc", RESPONSE: "response_spacy_doc"}
>>>>>>> 4477ba83

DENSE_FEATURIZABLE_ATTRIBUTES = [TEXT, RESPONSE]

RESPONSE_SELECTOR_PROPERTY_NAME = "response_selector"
DEFAULT_OPEN_UTTERANCE_TYPE = "default"
OPEN_UTTERANCE_PREDICTION_KEY = "response"
OPEN_UTTERANCE_RANKING_KEY = "ranking"
RESPONSE_IDENTIFIER_DELIMITER = "/"<|MERGE_RESOLUTION|>--- conflicted
+++ resolved
@@ -17,11 +17,7 @@
 
 MESSAGE_ATTRIBUTES = [TEXT, INTENT, RESPONSE]
 
-TOKENS_NAMES = {
-    TEXT: "tokens",
-    INTENT: "intent_tokens",
-    RESPONSE: "response_tokens",
-}
+TOKENS_NAMES = {TEXT: "tokens", INTENT: "intent_tokens", RESPONSE: "response_tokens"}
 
 SPARSE_FEATURE_NAMES = {
     TEXT: "text_sparse_features",
@@ -35,18 +31,13 @@
     RESPONSE: "response_dense_features",
 }
 
-<<<<<<< HEAD
-SPACY_DOCS = {
-    TEXT_ATTRIBUTE: "text_spacy_doc",
-    RESPONSE_ATTRIBUTE: "response_spacy_doc",
+LANGUAGE_MODEL_DOCS = {
+    TEXT: "text_language_model_doc",
+    RESPONSE: "response_language_model_doc",
 }
-LANGUAGE_MODEL_DOCS = {
-    TEXT_ATTRIBUTE: "text_language_model_doc",
-    RESPONSE_ATTRIBUTE: "response_language_model_doc",
-}
-=======
-SPACY_DOCS = {TEXT: "spacy_doc", RESPONSE: "response_spacy_doc"}
->>>>>>> 4477ba83
+
+SPACY_DOCS = {TEXT: "text_spacy_doc", RESPONSE: "response_spacy_doc"}
+
 
 DENSE_FEATURIZABLE_ATTRIBUTES = [TEXT, RESPONSE]
 
