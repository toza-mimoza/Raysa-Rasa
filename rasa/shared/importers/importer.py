import asyncio
from functools import reduce
from typing import Text, Optional, List, Dict, Set, Any, Tuple
import logging

import rasa.shared.constants
import rasa.shared.utils.common
import rasa.shared.core.constants
import rasa.shared.utils.io
from rasa.shared.core.domain import Domain
from rasa.shared.core.events import ActionExecuted, UserUttered
from rasa.shared.nlu.interpreter import NaturalLanguageInterpreter, RegexInterpreter
from rasa.shared.core.training_data.structures import StoryGraph
from rasa.shared.nlu.training_data.message import Message
from rasa.shared.nlu.training_data.training_data import TrainingData
from rasa.shared.nlu.constants import INTENT, TEXT, ENTITIES, ACTION_NAME
from rasa.shared.importers.autoconfig import TrainingType
from rasa.shared.core.domain import IS_RETRIEVAL_INTENT_KEY

logger = logging.getLogger(__name__)


class TrainingDataImporter:
    """Common interface for different mechanisms to load training data."""

    async def get_domain(self) -> Domain:
        """Retrieves the domain of the bot.

        Returns:
            Loaded `Domain`.
        """
        raise NotImplementedError()

    async def get_stories(
        self,
        template_variables: Optional[Dict] = None,
        use_e2e: bool = False,
        exclusion_percentage: Optional[int] = None,
    ) -> StoryGraph:
        """Retrieves the stories that should be used for training.

        Args:
            template_variables: Values of templates that should be replaced while
                                reading the story files.
            use_e2e: Specifies whether to parse end to end learning annotations.
            exclusion_percentage: Amount of training data that should be excluded.

        Returns:
            `StoryGraph` containing all loaded stories.
        """

        raise NotImplementedError()

    async def get_config(self) -> Dict:
        """Retrieves the configuration that should be used for the training.

        Returns:
            The configuration as dictionary.
        """

        raise NotImplementedError()

    async def get_nlu_data(self, language: Optional[Text] = "en") -> TrainingData:
        """Retrieves the NLU training data that should be used for training.

        Args:
            language: Can be used to only load training data for a certain language.

        Returns:
            Loaded NLU `TrainingData`.
        """

        raise NotImplementedError()

    @staticmethod
    def load_from_config(
        config_path: Text,
        domain_path: Optional[Text] = None,
        training_data_paths: Optional[List[Text]] = None,
        training_type: Optional[TrainingType] = TrainingType.BOTH,
    ) -> "TrainingDataImporter":
        """Loads a `TrainingDataImporter` instance from a configuration file."""

        config = rasa.shared.utils.io.read_config_file(config_path)
        return TrainingDataImporter.load_from_dict(
            config, config_path, domain_path, training_data_paths, training_type
        )

    @staticmethod
    def load_core_importer_from_config(
        config_path: Text,
        domain_path: Optional[Text] = None,
        training_data_paths: Optional[List[Text]] = None,
    ) -> "TrainingDataImporter":
        """Loads core `TrainingDataImporter` instance.

        Instance loaded from configuration file will only read Core training data.
        """

        importer = TrainingDataImporter.load_from_config(
            config_path, domain_path, training_data_paths, TrainingType.CORE
        )
        return importer

    @staticmethod
    def load_nlu_importer_from_config(
        config_path: Text,
        domain_path: Optional[Text] = None,
        training_data_paths: Optional[List[Text]] = None,
    ) -> "TrainingDataImporter":
        """Loads nlu `TrainingDataImporter` instance.

        Instance loaded from configuration file will only read NLU training data.
        """

        importer = TrainingDataImporter.load_from_config(
            config_path, domain_path, training_data_paths, TrainingType.NLU
        )

        if isinstance(importer, E2EImporter):
            # When we only train NLU then there is no need to enrich the data with
            # E2E data from Core training data.
            importer = importer.importer

        return NluDataImporter(importer)

    @staticmethod
    def load_from_dict(
        config: Optional[Dict] = None,
        config_path: Optional[Text] = None,
        domain_path: Optional[Text] = None,
        training_data_paths: Optional[List[Text]] = None,
        training_type: Optional[TrainingType] = TrainingType.BOTH,
    ) -> "TrainingDataImporter":
        """Loads a `TrainingDataImporter` instance from a dictionary."""

        from rasa.shared.importers.rasa import RasaFileImporter

        config = config or {}
        importers = config.get("importers", [])
        importers = [
            TrainingDataImporter._importer_from_dict(
                importer, config_path, domain_path, training_data_paths, training_type
            )
            for importer in importers
        ]
        importers = [importer for importer in importers if importer]
        if not importers:
            importers = [
                RasaFileImporter(
                    config_path, domain_path, training_data_paths, training_type
                )
            ]

        return E2EImporter(ResponsesSyncImporter(CombinedDataImporter(importers)))

    @staticmethod
    def _importer_from_dict(
        importer_config: Dict,
        config_path: Text,
        domain_path: Optional[Text] = None,
        training_data_paths: Optional[List[Text]] = None,
        training_type: Optional[TrainingType] = TrainingType.BOTH,
    ) -> Optional["TrainingDataImporter"]:
        from rasa.shared.importers.multi_project import MultiProjectImporter
        from rasa.shared.importers.rasa import RasaFileImporter

        module_path = importer_config.pop("name", None)
        if module_path == RasaFileImporter.__name__:
            importer_class = RasaFileImporter
        elif module_path == MultiProjectImporter.__name__:
            importer_class = MultiProjectImporter
        else:
            try:
                importer_class = rasa.shared.utils.common.class_from_module_path(
                    module_path
                )
            except (AttributeError, ImportError):
                logging.warning(f"Importer '{module_path}' not found.")
                return None

        importer_config = dict(training_type=training_type, **importer_config)

        constructor_arguments = rasa.shared.utils.common.minimal_kwargs(
            importer_config, importer_class
        )

        return importer_class(
            config_path, domain_path, training_data_paths, **constructor_arguments
        )


class NluDataImporter(TrainingDataImporter):
    """Importer that skips any Core-related file reading."""

    def __init__(self, actual_importer: TrainingDataImporter):
        self._importer = actual_importer

    async def get_domain(self) -> Domain:
        return Domain.empty()

    async def get_stories(
        self,
        template_variables: Optional[Dict] = None,
        use_e2e: bool = False,
        exclusion_percentage: Optional[int] = None,
    ) -> StoryGraph:
        return StoryGraph([])

    async def get_config(self) -> Dict:
        return await self._importer.get_config()

    async def get_nlu_data(self, language: Optional[Text] = "en") -> TrainingData:
        return await self._importer.get_nlu_data(language)


class CombinedDataImporter(TrainingDataImporter):
    """A `TrainingDataImporter` that combines multiple importers.

    Uses multiple `TrainingDataImporter` instances
    to load the data as if they were a single instance.
    """

    def __init__(self, importers: List[TrainingDataImporter]):
        self._importers = importers

    @rasa.shared.utils.common.cached_method
    async def get_config(self) -> Dict:
        configs = [importer.get_config() for importer in self._importers]
        configs = await asyncio.gather(*configs)

        return reduce(lambda merged, other: {**merged, **(other or {})}, configs, {})

    @rasa.shared.utils.common.cached_method
    async def get_domain(self) -> Domain:
        domains = [importer.get_domain() for importer in self._importers]
        domains = await asyncio.gather(*domains)

        return reduce(
            lambda merged, other: merged.merge(other), domains, Domain.empty()
        )

    @rasa.shared.utils.common.cached_method
    async def get_stories(
        self,
        template_variables: Optional[Dict] = None,
        use_e2e: bool = False,
        exclusion_percentage: Optional[int] = None,
    ) -> StoryGraph:
        stories = [
            importer.get_stories(template_variables, use_e2e, exclusion_percentage)
            for importer in self._importers
        ]
        stories = await asyncio.gather(*stories)

        return reduce(
            lambda merged, other: merged.merge(other), stories, StoryGraph([])
        )

    @rasa.shared.utils.common.cached_method
    async def get_nlu_data(self, language: Optional[Text] = "en") -> TrainingData:
        nlu_data = [importer.get_nlu_data(language) for importer in self._importers]
        nlu_data = await asyncio.gather(*nlu_data)

        return reduce(
            lambda merged, other: merged.merge(other), nlu_data, TrainingData()
        )


class ResponsesSyncImporter(TrainingDataImporter):
    """Importer that syncs `responses` between Domain and NLU training data.

    Synchronizes response templates between Domain and NLU
    and adds retrieval intent properties from the NLU training data
    back to the Domain.
    """

    def __init__(self, importer: TrainingDataImporter):
        self._importer = importer

    async def get_config(self) -> Dict:
        return await self._importer.get_config()

    @rasa.shared.utils.common.cached_method
    async def get_domain(self) -> Domain:
        """Merge existing domain with properties of retrieval intents in NLU data."""

        existing_domain = await self._importer.get_domain()
        existing_nlu_data = await self._importer.get_nlu_data()

        # Merge responses from NLU data with responses in the domain.
        # If NLU data has any retrieval intents, then add corresponding
        # retrieval actions with `utter_` prefix automatically to the
        # final domain, update the properties of existing retrieval intents.
        domain_with_retrieval_intents = self._get_domain_with_retrieval_intents(
            existing_nlu_data.retrieval_intents,
            existing_nlu_data.responses,
            existing_domain,
        )

        existing_domain = existing_domain.merge(domain_with_retrieval_intents)
        existing_domain.check_missing_templates()

        return existing_domain

    @staticmethod
    def _construct_retrieval_action_names(retrieval_intents: Set[Text]) -> List[Text]:
        """List names of all retrieval actions corresponding to passed retrieval intents.

        Args:
            retrieval_intents: List of retrieval intents defined in the NLU training data.

        Returns: Names of corresponding retrieval actions
        """

        return [
            f"{rasa.shared.constants.UTTER_PREFIX}{intent}"
            for intent in retrieval_intents
        ]

    @staticmethod
    def _get_domain_with_retrieval_intents(
        retrieval_intents: Set[Text],
        response_templates: Dict[Text, List[Dict[Text, Any]]],
        existing_domain: Domain,
    ) -> Domain:
        """Construct a domain consisting of retrieval intents.

         The result domain will have retrieval intents that are listed
         in the NLU training data.

        Args:
            retrieval_intents: Set of retrieval intents defined in NLU training data.
            response_templates: Response templates defined in NLU training data.
            existing_domain: Domain which is already loaded from the domain file.

        Returns: Domain with retrieval actions added to action names and properties
          for retrieval intents updated.
        """
        # Get all the properties already defined
        # for each retrieval intent in other domains
        # and add the retrieval intent property to them
        retrieval_intent_properties = []
        for intent in retrieval_intents:
            intent_properties = (
                existing_domain.intent_properties[intent]
                if intent in existing_domain.intent_properties
                else {}
            )
            intent_properties[IS_RETRIEVAL_INTENT_KEY] = True
            retrieval_intent_properties.append({intent: intent_properties})

        return Domain(
            retrieval_intent_properties,
            [],
            [],
            response_templates,
            ResponsesSyncImporter._construct_retrieval_action_names(retrieval_intents),
            {},
        )

    async def get_stories(
        self,
        template_variables: Optional[Dict] = None,
        use_e2e: bool = False,
        exclusion_percentage: Optional[int] = None,
    ) -> StoryGraph:

        return await self._importer.get_stories(
            template_variables, use_e2e, exclusion_percentage
        )

    @rasa.shared.utils.common.cached_method
    async def get_nlu_data(self, language: Optional[Text] = "en") -> TrainingData:
        """Update NLU data with response templates for retrieval intents defined in the domain"""

        existing_nlu_data = await self._importer.get_nlu_data(language)
        existing_domain = await self._importer.get_domain()

        return existing_nlu_data.merge(
            self._get_nlu_data_with_responses(
                existing_domain.retrieval_intent_templates
            )
        )

    @staticmethod
    def _get_nlu_data_with_responses(
        response_templates: Dict[Text, List[Dict[Text, Any]]]
    ) -> TrainingData:
        """Construct training data object with only the response templates supplied.

        Args:
            response_templates: Response templates the NLU data should
            be initialized with.

        Returns: TrainingData object with response templates.

        """

        return TrainingData(responses=response_templates)


class E2EImporter(TrainingDataImporter):
    """Importer which
    - enhances the NLU training data with actions / user messages from the stories.
    - adds potential end-to-end bot messages from stories as actions to the domain
    """

    def __init__(self, importer: TrainingDataImporter) -> None:
        self.importer = importer

    @rasa.shared.utils.common.cached_method
    async def get_domain(self) -> Domain:
        original, e2e_domain = await asyncio.gather(
            self.importer.get_domain(), self._get_domain_with_e2e_actions()
        )
        return original.merge(e2e_domain)

    async def _get_domain_with_e2e_actions(self) -> Domain:

        stories = await self.get_stories()

        additional_e2e_action_names = set()
        for story_step in stories.story_steps:
            additional_e2e_action_names.update(
                {
                    event.action_text
                    for event in story_step.events
                    if isinstance(event, ActionExecuted) and event.action_text
                }
            )

        additional_e2e_action_names = list(additional_e2e_action_names)

        return Domain(
            [],
            [],
            [],
            {},
            action_names=[],
<<<<<<< HEAD
            forms=[],
=======
            forms={},
>>>>>>> 395f768d
            action_texts=additional_e2e_action_names,
        )

    async def get_stories(
        self,
        interpreter: "NaturalLanguageInterpreter" = RegexInterpreter(),
        template_variables: Optional[Dict] = None,
        use_e2e: bool = False,
        exclusion_percentage: Optional[int] = None,
    ) -> StoryGraph:
        """Retrieves the stories that should be used for training.

        See parent class for details.
        """
        return await self.importer.get_stories(
            template_variables, use_e2e, exclusion_percentage
        )

    async def get_config(self) -> Dict:
        return await self.importer.get_config()

    @rasa.shared.utils.common.cached_method
    async def get_nlu_data(self, language: Optional[Text] = "en") -> TrainingData:
        training_datasets = [_additional_training_data_from_default_actions()]

        training_datasets += await asyncio.gather(
            self.importer.get_nlu_data(language),
            self._additional_training_data_from_stories(),
        )

        return reduce(
            lambda merged, other: merged.merge(other), training_datasets, TrainingData()
        )

    async def _additional_training_data_from_stories(self) -> TrainingData:
        stories = await self.get_stories()

        utterances, actions = _unique_events_from_stories(stories)

        # Sort events to guarantee deterministic behavior and to avoid that the NLU
        # model has to be retrained due to changes in the event order within
        # the stories.
        sorted_utterances = sorted(
            utterances, key=lambda user: user.intent_name or user.text
        )
        sorted_actions = sorted(
            actions, key=lambda action: action.action_name or action.action_text
        )

        additional_messages_from_stories = [
            _messages_from_action(action) for action in sorted_actions
        ] + [_messages_from_user_utterance(user) for user in sorted_utterances]

        logger.debug(
            f"Added {len(additional_messages_from_stories)} training data examples "
            f"from the story training data."
        )
        return TrainingData(additional_messages_from_stories)


def _unique_events_from_stories(
    stories: StoryGraph,
) -> Tuple[Set[UserUttered], Set[ActionExecuted]]:
    action_events = set()
    user_events = set()

    for story_step in stories.story_steps:
        for event in story_step.events:
            if isinstance(event, ActionExecuted):
                action_events.add(event)
            elif isinstance(event, UserUttered):
                user_events.add(event)

    return user_events, action_events


def _messages_from_user_utterance(event: UserUttered) -> Message:
    # sub state correctly encodes intent vs text
    data = event.as_sub_state()
    # sub state stores entities differently
    if data.get(ENTITIES) and event.entities:
        data[ENTITIES] = event.entities

    return Message(data=data)


def _messages_from_action(event: ActionExecuted) -> Message:
    # sub state correctly encodes action_name vs action_text
    return Message(data=event.as_sub_state())


def _additional_training_data_from_default_actions() -> TrainingData:
    additional_messages_from_default_actions = [
        Message(data={ACTION_NAME: action_name})
        for action_name in rasa.shared.core.constants.DEFAULT_ACTION_NAMES
    ]

    return TrainingData(additional_messages_from_default_actions)<|MERGE_RESOLUTION|>--- conflicted
+++ resolved
@@ -438,11 +438,7 @@
             [],
             {},
             action_names=[],
-<<<<<<< HEAD
-            forms=[],
-=======
             forms={},
->>>>>>> 395f768d
             action_texts=additional_e2e_action_names,
         )
 
