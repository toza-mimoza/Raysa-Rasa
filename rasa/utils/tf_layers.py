import logging
import typing
from typing import (
    List,
    Optional,
    Text,
    Dict,
    Tuple,
    Union,
    Generator,
    Callable,
    Any,
    NamedTuple,
)
import tensorflow as tf
import tensorflow_addons as tfa
import numpy as np

logger = logging.getLogger(__name__)


class SparseDropout(tf.keras.layers.Dropout):
    def call(self, inputs: tf.Tensor, training: bool) -> tf.Tensor:

        to_retain_prob = tf.random.uniform(
            tf.shape(inputs.values), 0, 1, inputs.values.dtype
        )
        to_retain = tf.greater_equal(to_retain_prob, self.rate)
        dropped_inputs = tf.sparse.retain(inputs, to_retain)
        outputs = tf.cond(training, lambda: dropped_inputs, lambda: inputs)
        # noinspection PyProtectedMember
        outputs._dense_shape = inputs._dense_shape

        return outputs


class DenseForSparse(tf.keras.layers.Dense):
    """Dense layer for sparse input tensor"""

    # noinspection PyPep8Naming
    def __init__(self, reg_lambda: float, **kwargs):
        l1_regularizer = tf.keras.regularizers.l1(reg_lambda)

        super(DenseForSparse, self).__init__(
            kernel_regularizer=l1_regularizer, **kwargs
        )

    def call(self, inputs):
        if not isinstance(inputs, tf.SparseTensor):
            raise ValueError("Input tensor should be sparse.")

        # outputs will be 2D
        outputs = tf.sparse.sparse_dense_matmul(
            tf.sparse.reshape(inputs, [-1, tf.shape(inputs)[-1]]), self.kernel
        )

        if len(inputs.shape) == 3:
            # reshape back
            outputs = tf.reshape(
                outputs, (tf.shape(inputs)[0], tf.shape(inputs)[1], -1)
            )

        if self.use_bias:
            outputs = tf.nn.bias_add(outputs, self.bias)
        if self.activation is not None:
            return self.activation(outputs)
        return outputs


class ReluFfn(tf.keras.layers.Layer):
    """Create feed-forward network with hidden layers and name suffix."""

    def __init__(
        self,
        layer_sizes: List[int],
        droprate: float,
        reg_lambda: float,
        layer_name_suffix: Text,
    ) -> None:
        super(ReluFfn, self).__init__(name=f"ffnn_{layer_name_suffix}")

        l2_regularizer = tf.keras.regularizers.l2(reg_lambda)
        self._ffn_layers = []
        for i, layer_size in enumerate(layer_sizes):
            self._ffn_layers.append(
                tf.keras.layers.Dense(
                    units=layer_size,
                    activation="relu",
                    kernel_regularizer=l2_regularizer,
                    name=f"hidden_layer_{layer_name_suffix}_{i}",
                )
            )
            self._ffn_layers.append(tf.keras.layers.Dropout(rate=droprate))

    def call(self, x: tf.Tensor, training: bool) -> tf.Tensor:
        for layer in self._ffn_layers:
            x = layer(x, training=training)

        return x


class Embed(tf.keras.layers.Layer):
    """Create dense embedding layer with a name."""

    def __init__(
        self,
        embed_dim: int,
        reg_lambda: float,
        layer_name_suffix: Text,
        similarity_type: Optional[Text] = None,
    ):
        super(Embed, self).__init__(name=f"embed_{layer_name_suffix}")

        self.similarity_type = similarity_type
        if self.similarity_type and self.similarity_type not in {"cosine", "inner"}:
            raise ValueError(
                f"Wrong similarity type '{self.similarity_type}', "
                f"should be 'cosine' or 'inner'"
            )

        l2_regularizer = tf.keras.regularizers.l2(reg_lambda)
        self._dense = tf.keras.layers.Dense(
            units=embed_dim,
            activation=None,
            kernel_regularizer=l2_regularizer,
            name=f"embed_layer_{layer_name_suffix}",
        )

    def call(self, x):
        x = self._dense(x)
        if self.similarity_type == "cosine":
            x = tf.nn.l2_normalize(x, -1)

        return x


# from https://www.tensorflow.org/tutorials/text/transformer
# and https://github.com/tensorflow/tensor2tensor
# TODO implement relative attention
# TODO save attention weights
class MultiHeadAttention(tf.keras.layers.Layer):
    @staticmethod
    def _scaled_dot_product_attention(q, k, v, pad_mask):
        """Calculate the attention weights.
        q, k, v must have matching leading dimensions.
        k, v must have matching penultimate dimension, i.e.: seq_len_k = seq_len_v.
        The mask has different shapes depending on its type(padding or look ahead)
        but it must be broadcastable for addition.

        Args:
          q: query shape == (..., seq_len_q, depth)
          k: key shape == (..., seq_len_k, depth)
          v: value shape == (..., seq_len_v, depth_v)
          pad_mask: Float tensor with shape broadcastable
                to (..., seq_len_q, seq_len_k). Defaults to None.

        Returns:
          output, attention_weights
        """

        matmul_qk = tf.matmul(q, k, transpose_b=True)  # (..., seq_len_q, seq_len_k)

        # scale matmul_qk
        dk = tf.cast(tf.shape(k)[-1], tf.float32)
        logits = matmul_qk / tf.math.sqrt(dk)

        # add the mask to the scaled tensor.
        if pad_mask is not None:
            logits += pad_mask * -1e9

        # softmax is normalized on the last axis (seq_len_k) so that the scores
        # add up to 1.
        attention_weights = tf.nn.softmax(
            logits, axis=-1
        )  # (..., seq_len_q, seq_len_k)

        output = tf.matmul(attention_weights, v)  # (..., seq_len_q, depth_v)

        return output, attention_weights

    def __init__(self, d_model, num_heads, reg_lambda):
        super(MultiHeadAttention, self).__init__()
        self.num_heads = num_heads
        self.d_model = d_model

        assert d_model % self.num_heads == 0

        self._depth = d_model // self.num_heads

        l2_regularizer = tf.keras.regularizers.l2(reg_lambda)
        self._wq = tf.keras.layers.Dense(
            d_model, use_bias=False, kernel_regularizer=l2_regularizer
        )
        self._wk = tf.keras.layers.Dense(
            d_model, use_bias=False, kernel_regularizer=l2_regularizer
        )
        self._wv = tf.keras.layers.Dense(
            d_model, use_bias=False, kernel_regularizer=l2_regularizer
        )
        self._dense = tf.keras.layers.Dense(d_model, kernel_regularizer=l2_regularizer)

    def _split_heads(self, x):
        """Split the last dimension into (num_heads, depth).

        Transpose the result such that the shape is
        (batch_size, num_heads, seq_len, depth)
        """

        x = tf.reshape(x, (tf.shape(x)[0], -1, self.num_heads, self._depth))
        return tf.transpose(x, perm=[0, 2, 1, 3])

    def _combine_heads(self, x):
        """Inverse of split_heads.

        Args:
          x: a Tensor with shape [batch, num_heads, length, channels / num_heads]

        Returns:
          a Tensor with shape [batch, length, channels]
        """

        x = tf.transpose(
            x, perm=[0, 2, 1, 3]
        )  # (batch_size, seq_len_q, num_heads, depth)
        return tf.reshape(
            x, (tf.shape(x)[0], -1, self.d_model)
        )  # (batch_size, seq_len_q, d_model)

    def call(self, v, k, q, pad_mask=None):
        q = self._wq(q)  # (batch_size, seq_len_q, d_model)
        k = self._wk(k)  # (batch_size, seq_len_k, d_model)
        v = self._wv(v)  # (batch_size, seq_len_v, d_model)

        q = self._split_heads(q)  # (batch_size, num_heads, seq_len_q, depth)
        k = self._split_heads(k)  # (batch_size, num_heads, seq_len_k, depth)
        v = self._split_heads(v)  # (batch_size, num_heads, seq_len_v, depth)

        attention, attention_weights = self._scaled_dot_product_attention(
            q, k, v, pad_mask
        )
        # attention.shape == (batch_size, num_heads, seq_len_q, depth)
        # attention_weights.shape == (batch_size, num_heads, seq_len_q, seq_len_k)
        attention = self._combine_heads(attention)  # (batch_size, seq_len_q, d_model)

        output = self._dense(attention)  # (batch_size, seq_len_q, d_model)

        return output, attention_weights


class TransformerEncoderLayer(tf.keras.layers.Layer):
    def __init__(self, d_model, num_heads, dff, reg_lambda, rate=0.1):
        super(TransformerEncoderLayer, self).__init__()

        self._layernorm = tf.keras.layers.LayerNormalization(epsilon=1e-6)
        self._mha = MultiHeadAttention(d_model, num_heads, reg_lambda)
        self._dropout = tf.keras.layers.Dropout(rate)

        l2_regularizer = tf.keras.regularizers.l2(reg_lambda)
        self._ffn_layers = [
            tf.keras.layers.LayerNormalization(epsilon=1e-6),
            tf.keras.layers.Dense(
                dff, activation="relu", kernel_regularizer=l2_regularizer
            ),  # (batch_size, seq_len, dff)
            tf.keras.layers.Dropout(rate),
            tf.keras.layers.Dense(
                d_model, kernel_regularizer=l2_regularizer
            ),  # (batch_size, seq_len, d_model)
            tf.keras.layers.Dropout(rate),
        ]

    def call(self, x, pad_mask, training):

        x_norm = self._layernorm(x)  # (batch_size, seq_len, d_model)
        attn_out, _ = self._mha(x_norm, x_norm, x_norm, pad_mask)
        attn_out = self._dropout(attn_out, training=training)
        x += attn_out

        ffn_out = x  # (batch_size, seq_len, d_model)
        for layer in self._ffn_layers:
            ffn_out = layer(ffn_out, training=training)
        x += ffn_out

        return x  # (batch_size, seq_len, d_model)


class TransformerEncoder(tf.keras.layers.Layer):
    @staticmethod
    def _look_ahead_pad_mask(seq_len):
        pad_mask = 1 - tf.linalg.band_part(tf.ones((seq_len, seq_len)), -1, 0)
        return pad_mask[tf.newaxis, tf.newaxis, :, :]  # (1, 1, seq_len, seq_len)

    @staticmethod
    def _get_angles(pos, i, d_model):
        angle_rates = 1 / np.power(10000, (2 * (i // 2)) / np.float32(d_model))
        return pos * angle_rates

    @classmethod
    def _positional_encoding(cls, position, d_model):
        angle_rads = cls._get_angles(
            np.arange(position)[:, np.newaxis],
            np.arange(d_model)[np.newaxis, :],
            d_model,
        )

        # apply sin to even indices in the array; 2i
        angle_rads[:, 0::2] = np.sin(angle_rads[:, 0::2])

        # apply cos to odd indices in the array; 2i+1
        angle_rads[:, 1::2] = np.cos(angle_rads[:, 1::2])

        pos_encoding = angle_rads[np.newaxis, ...]

        return tf.cast(pos_encoding, dtype=tf.float32)

    def __init__(
        self,
        num_layers,
        d_model,
        num_heads,
        dff,
        max_seq_length,
        reg_lambda,
        rate=0.1,
        unidirectional=False,
        name=None,
    ):
        super(TransformerEncoder, self).__init__(name=name)

        self.d_model = d_model
        self.unidirectional = unidirectional

        l2_regularizer = tf.keras.regularizers.l2(reg_lambda)
        self._embedding = tf.keras.layers.Dense(
            units=d_model, kernel_regularizer=l2_regularizer
        )

        self._pos_encoding = self._positional_encoding(max_seq_length, self.d_model)

        self._dropout = tf.keras.layers.Dropout(rate)

        self._enc_layers = [
            TransformerEncoderLayer(d_model, num_heads, dff, reg_lambda, rate)
            for _ in range(num_layers)
        ]
        self._layernorm = tf.keras.layers.LayerNormalization(epsilon=1e-6)

    def call(self, x, pad_mask, training):

        # adding embedding and position encoding.
        x = self._embedding(x)  # (batch_size, seq_len, d_model)
        x *= tf.math.sqrt(tf.cast(self.d_model, tf.float32))
        x += self._pos_encoding[:, : tf.shape(x)[1], :] * (1 - pad_mask)
        x = self._dropout(x, training=training)

        pad_mask = tf.squeeze(pad_mask, -1)  # (batch_size, seq_len)
        pad_mask = pad_mask[:, tf.newaxis, tf.newaxis, :]  # (batch_size, 1, 1, seq_len)
        if self.unidirectional:
            # add look ahead pad mask to emulate unidirectional behavior
            pad_mask = tf.minimum(
                1.0, pad_mask + self._look_ahead_pad_mask(tf.shape(pad_mask)[-1])
            )  # (batch_size, 1, seq_len, seq_len)

        for layer in self._enc_layers:
            x = layer(x, pad_mask, training)  # (batch_size, seq_len, d_model)

        # if normalization is done in encoding layers, then it should also be done
        # on the output, since the output can grow very large, being the sum of
        # a whole stack of unnormalized layer outputs.
        return self._layernorm(x)  # (batch_size, seq_len, d_model)


class InputMask(tf.keras.layers.Layer):
    def build(self, input_shape):
        initializer = tf.keras.initializers.GlorotUniform()
        self.mask_vector = self.add_weight(
            shape=(1, 1, input_shape[-1]),
            initializer=initializer,
            trainable=True,
            name="mask_vector",
        )
        self.built = True

    def call(self, x, mask, training):
        """Randomly mask input sequences."""

        # do not substitute with cls token
        pad_mask_up_to_last = tf.math.cumprod(
            1 - mask, axis=1, exclusive=True, reverse=True
        )
        mask_up_to_last = 1 - pad_mask_up_to_last

        x_random_pad = (
            tf.random.uniform(tf.shape(x), tf.reduce_min(x), tf.reduce_max(x), x.dtype)
            * pad_mask_up_to_last
        )
        # shuffle over batch dim
        x_shuffle = tf.random.shuffle(x * mask_up_to_last + x_random_pad)

        # shuffle over sequence dim
        x_shuffle = tf.transpose(x_shuffle, [1, 0, 2])
        x_shuffle = tf.random.shuffle(x_shuffle)
        x_shuffle = tf.transpose(x_shuffle, [1, 0, 2])

        # shuffle doesn't support backprop
        x_shuffle = tf.stop_gradient(x_shuffle)

        mask_vector = tf.tile(self.mask_vector, (tf.shape(x)[0], tf.shape(x)[1], 1))

        other_prob = tf.random.uniform(tf.shape(mask), 0, 1, mask.dtype)
        other_prob = tf.tile(other_prob, (1, 1, x.shape[-1]))
        x_other = tf.where(
            other_prob < 0.70, mask_vector, tf.where(other_prob < 0.80, x_shuffle, x)
        )

        lm_mask_prob = tf.random.uniform(tf.shape(mask), 0, 1, mask.dtype) * mask
        lm_mask_bool = tf.greater_equal(lm_mask_prob, 0.85)
        x_masked = tf.where(tf.tile(lm_mask_bool, (1, 1, x.shape[-1])), x_other, x)

        x_masked = tf.cond(training, lambda: x_masked, lambda: x)

        return x_masked, lm_mask_bool


class CRF(tf.keras.layers.Layer):
    def __init__(self, num_tags, reg_lambda, name=None):
        super().__init__(name=name)

        initializer = tf.keras.initializers.GlorotUniform()
        l2_regularizer = tf.keras.regularizers.l2(reg_lambda)
        self.transition_params = self.add_weight(
            shape=(num_tags, num_tags),
            initializer=initializer,
            regularizer=l2_regularizer,
            trainable=True,
            name="transitions",
        )

    def call(self, logits, sequence_lengths):
        pred_ids, _ = tfa.text.crf.crf_decode(
            logits, self.transition_params, sequence_lengths
        )
        # set prediction index for padding to `0`
        mask = tf.sequence_mask(
            sequence_lengths, maxlen=tf.shape(pred_ids)[1], dtype=pred_ids.dtype
        )

        return pred_ids * mask

    def loss(self, logits, tag_indices, sequence_lengths):
        log_likelihood, _ = tfa.text.crf.crf_log_likelihood(
            logits, tag_indices, sequence_lengths, self.transition_params
        )
        return tf.reduce_mean(-log_likelihood)


class DotProductLoss(tf.keras.layers.Layer):
    def __init__(
        self,
        num_neg: int,
        loss_type: Text,
        mu_pos: float,
        mu_neg: float,
        use_max_sim_neg: bool,
        neg_lambda: float,
        scale_loss: bool,
        name=None,
    ):
        super().__init__(name=name)
        self.num_neg = num_neg
        self.loss_type = loss_type
        self.mu_pos = mu_pos
        self.mu_neg = mu_neg
        self.use_max_sim_neg = use_max_sim_neg
        self.neg_lambda = neg_lambda
        self.scale_loss = scale_loss

    @staticmethod
    def _make_flat(x: "tf.Tensor") -> "tf.Tensor":
        """Make tensor 2D."""

        return tf.reshape(x, (-1, x.shape[-1]))

    def _random_indices(self, batch_size: "tf.Tensor", total_candidates: "tf.Tensor"):

        def rand_idxs():
            """Create random tensor of indices"""
            # (1, num_neg)
            return tf.expand_dims(
                tf.random.shuffle(tf.range(total_candidates))[: self.num_neg], 0
            )

        # return tf.tile(rand_idxs(), (batch_size, 1))

        def cond(i, out):
            """Condition for while loop"""
            return i < batch_size

        def body(i, out):
            """Body of the while loop"""
            return [
                # increment counter
                i + 1,
                # add random indices
                tf.concat([out, rand_idxs()], 0),
            ]

        # first tensor already created
        i1 = tf.constant(1)
        # create first random array of indices
        out1 = rand_idxs()  # (1, num_neg)

        return tf.while_loop(
            cond,
            body,
            loop_vars=[i1, out1],
            shape_invariants=[i1.shape, tf.TensorShape([None, self.num_neg])],
            parallel_iterations=1000,
            back_prop=False,
        )[1]

    @staticmethod
    def _sample_idxs(
        batch_size: "tf.Tensor", x: "tf.Tensor", idxs: "tf.Tensor"
    ) -> "tf.Tensor":
        """Sample negative examples for given indices"""

        tiled = tf.tile(tf.expand_dims(x, 0), (batch_size, 1, 1))

        return tf.gather(tiled, idxs, batch_dims=1)

    def _get_bad_mask(
        self, labels: "tf.Tensor", target_labels: "tf.Tensor", idxs: "tf.Tensor"
    ) -> "tf.Tensor":
        """Calculate bad mask for given indices.

        Checks that input features are different for positive negative samples.
        """

        pos_labels = tf.expand_dims(target_labels, -2)
        neg_labels = self._sample_idxs(tf.shape(target_labels)[0], labels, idxs)

        return tf.cast(
            tf.reduce_all(tf.equal(neg_labels, pos_labels), axis=-1), pos_labels.dtype
        )

    def _get_negs(
        self, embeds: "tf.Tensor", labels: "tf.Tensor", target_labels: "tf.Tensor"
    ) -> Tuple["tf.Tensor", "tf.Tensor"]:
        """Get negative examples from given tensor."""

        embeds_flat = self._make_flat(embeds)
        labels_flat = self._make_flat(labels)
        target_labels_flat = self._make_flat(target_labels)

        total_candidates = tf.shape(embeds_flat)[0]
        target_size = tf.shape(target_labels_flat)[0]

        neg_ids = self._random_indices(target_size, total_candidates)

        neg_embeds = self._sample_idxs(target_size, embeds_flat, neg_ids)
        bad_negs = self._get_bad_mask(labels_flat, target_labels_flat, neg_ids)

        if len(target_labels.shape) == 3:
            target_shape = tf.shape(target_labels)
            neg_embeds = tf.reshape(
                neg_embeds, (target_shape[0], target_shape[1], -1, embeds.shape[-1])
            )
            bad_negs = tf.reshape(bad_negs, (target_shape[0], target_shape[1], -1))

        return neg_embeds, bad_negs

    def _sample_negatives(
        self,
        inputs_embed: "tf.Tensor",
        labels_embed: "tf.Tensor",
        labels: "tf.Tensor",
        all_labels_embed: "tf.Tensor",
        all_labels: "tf.Tensor",
    ) -> Tuple[
        "tf.Tensor", "tf.Tensor", "tf.Tensor", "tf.Tensor", "tf.Tensor", "tf.Tensor"
    ]:
        """Sample negative examples."""

        pos_inputs_embed = tf.expand_dims(inputs_embed, -2)
        pos_labels_embed = tf.expand_dims(labels_embed, -2)

        # sample negative inputs
        neg_inputs_embed, inputs_bad_negs = self._get_negs(inputs_embed, labels, labels)
        # sample negative labels
        neg_labels_embed, labels_bad_negs = self._get_negs(
            all_labels_embed, all_labels, labels
        )
        return (
            pos_inputs_embed,
            pos_labels_embed,
            neg_inputs_embed,
            neg_labels_embed,
            inputs_bad_negs,
            labels_bad_negs,
        )

    @staticmethod
<<<<<<< HEAD
    def sim(a: "tf.Tensor", b: "tf.Tensor", mask: Optional["tf.Tensor"]) -> "tf.Tensor":
=======
    def sim(
        a: "tf.Tensor", b: "tf.Tensor", mask: Optional["tf.Tensor"] = None
    ) -> "tf.Tensor":
>>>>>>> ff9bb32d
        """Calculate similarity between given tensors."""

        sim = tf.reduce_sum(a * b, -1)
        if mask is not None:
            sim *= tf.expand_dims(mask, 2)

        return sim

    def _train_sim(
        self,
        pos_inputs_embed: "tf.Tensor",
        pos_labels_embed: "tf.Tensor",
        neg_inputs_embed: "tf.Tensor",
        neg_labels_embed: "tf.Tensor",
        inputs_bad_negs: "tf.Tensor",
        labels_bad_negs: "tf.Tensor",
        mask: Optional["tf.Tensor"],
    ) -> Tuple["tf.Tensor", "tf.Tensor", "tf.Tensor", "tf.Tensor", "tf.Tensor"]:
        """Define similarity."""

        # calculate similarity with several
        # embedded actions for the loss
        neg_inf = tf.constant(-1e9)

        sim_pos = self.sim(pos_inputs_embed, pos_labels_embed, mask)
        sim_neg_il = (
            self.sim(pos_inputs_embed, neg_labels_embed, mask)
            + neg_inf * labels_bad_negs
        )
        sim_neg_ll = (
            self.sim(pos_labels_embed, neg_labels_embed, mask)
            + neg_inf * labels_bad_negs
        )
        sim_neg_ii = (
            self.sim(pos_inputs_embed, neg_inputs_embed, mask)
            + neg_inf * inputs_bad_negs
        )
        sim_neg_li = (
            self.sim(pos_labels_embed, neg_inputs_embed, mask)
            + neg_inf * inputs_bad_negs
        )

        # output similarities between user input and bot actions
        # and similarities between bot actions and similarities between user inputs
        return sim_pos, sim_neg_il, sim_neg_ll, sim_neg_ii, sim_neg_li

    @staticmethod
    def _calc_accuracy(sim_pos: "tf.Tensor", sim_neg: "tf.Tensor") -> "tf.Tensor":
        """Calculate accuracy"""

        max_all_sim = tf.reduce_max(tf.concat([sim_pos, sim_neg], -1), -1)
        return tf.reduce_mean(
            tf.cast(tf.math.equal(max_all_sim, tf.squeeze(sim_pos, -1)), tf.float32)
        )

    def _loss_margin(
        self,
        sim_pos: "tf.Tensor",
        sim_neg_il: "tf.Tensor",
        sim_neg_ll: "tf.Tensor",
        sim_neg_ii: "tf.Tensor",
        sim_neg_li: "tf.Tensor",
        mask: Optional["tf.Tensor"],
    ) -> "tf.Tensor":
        """Define max margin loss."""

        # loss for maximizing similarity with correct action
        loss = tf.maximum(0.0, self.mu_pos - tf.squeeze(sim_pos, -1))

        # loss for minimizing similarity with `num_neg` incorrect actions
        if self.use_max_sim_neg:
            # minimize only maximum similarity over incorrect actions
            max_sim_neg_il = tf.reduce_max(sim_neg_il, -1)
            loss += tf.maximum(0.0, self.mu_neg + max_sim_neg_il)
        else:
            # minimize all similarities with incorrect actions
            max_margin = tf.maximum(0.0, self.mu_neg + sim_neg_il)
            loss += tf.reduce_sum(max_margin, -1)

        # penalize max similarity between pos bot and neg bot embeddings
        max_sim_neg_ll = tf.maximum(0.0, self.mu_neg + tf.reduce_max(sim_neg_ll, -1))
        loss += max_sim_neg_ll * self.neg_lambda

        # penalize max similarity between pos dial and neg dial embeddings
        max_sim_neg_ii = tf.maximum(0.0, self.mu_neg + tf.reduce_max(sim_neg_ii, -1))
        loss += max_sim_neg_ii * self.neg_lambda

        # penalize max similarity between pos bot and neg dial embeddings
        max_sim_neg_li = tf.maximum(0.0, self.mu_neg + tf.reduce_max(sim_neg_li, -1))
        loss += max_sim_neg_li * self.neg_lambda

        if mask is not None:
            # mask loss for different length sequences
            loss *= mask
            # average the loss over sequence length
            loss = tf.reduce_sum(loss, -1) / tf.reduce_sum(mask, 1)

        # average the loss over the batch
        loss = tf.reduce_mean(loss)

        return loss

    def _loss_softmax(
        self,
        sim_pos: "tf.Tensor",
        sim_neg_il: "tf.Tensor",
        sim_neg_ll: "tf.Tensor",
        sim_neg_ii: "tf.Tensor",
        sim_neg_li: "tf.Tensor",
        mask: Optional["tf.Tensor"],
    ) -> "tf.Tensor":
        """Define softmax loss."""

        logits = tf.concat(
            [sim_pos, sim_neg_il, sim_neg_ll, sim_neg_ii, sim_neg_li], -1
        )

        # create label_ids for softmax
        label_ids = tf.zeros_like(logits[..., 0], tf.int32)

        loss = tf.nn.sparse_softmax_cross_entropy_with_logits(
            labels=label_ids, logits=logits
        )

        if mask is None:
            mask = 1.0

        if self.scale_loss:
            # mask loss by prediction confidence
            pos_pred = tf.stop_gradient(tf.nn.softmax(logits)[..., 0])
            scale_mask = mask * tf.pow(tf.minimum(0.5, 1 - pos_pred) / 0.5, 4)
            # scale loss
            loss *= scale_mask

        if len(loss.shape) == 2:
            # average over the sequence
            loss = tf.reduce_sum(loss, -1) / tf.reduce_sum(mask, -1)

        # average the loss over all examples
        loss = tf.reduce_mean(loss)

        return loss

    @property
    def _chosen_loss(self) -> Callable:
        """Use loss depending on given option."""

        if self.loss_type == "margin":
            return self._loss_margin
        elif self.loss_type == "softmax":
            return self._loss_softmax
        else:
            raise ValueError(
                f"Wrong loss type '{self.loss_type}', "
                f"should be 'margin' or 'softmax'"
            )

    def call(
        self,
        inputs_embed: "tf.Tensor",
        labels_embed: "tf.Tensor",
        labels: "tf.Tensor",
        all_labels_embed: "tf.Tensor",
        all_labels: "tf.Tensor",
        mask: Optional["tf.Tensor"] = None,
    ) -> Tuple["tf.Tensor", "tf.Tensor"]:
        """Calculate loss and accuracy."""

        (
            pos_inputs_embed,
            pos_labels_embed,
            neg_inputs_embed,
            neg_labels_embed,
            inputs_bad_negs,
            labels_bad_negs,
        ) = self._sample_negatives(
            inputs_embed, labels_embed, labels, all_labels_embed, all_labels
        )

        # calculate similarities
        sim_pos, sim_neg_il, sim_neg_ll, sim_neg_ii, sim_neg_li = self._train_sim(
            pos_inputs_embed,
            pos_labels_embed,
            neg_inputs_embed,
            neg_labels_embed,
            inputs_bad_negs,
            labels_bad_negs,
            mask,
        )

        acc = self._calc_accuracy(sim_pos, sim_neg_il)

        loss = self._chosen_loss(
            sim_pos, sim_neg_il, sim_neg_ll, sim_neg_ii, sim_neg_li, mask
        )

        return loss, acc<|MERGE_RESOLUTION|>--- conflicted
+++ resolved
@@ -481,7 +481,6 @@
         return tf.reshape(x, (-1, x.shape[-1]))
 
     def _random_indices(self, batch_size: "tf.Tensor", total_candidates: "tf.Tensor"):
-
         def rand_idxs():
             """Create random tensor of indices"""
             # (1, num_neg)
@@ -600,13 +599,9 @@
         )
 
     @staticmethod
-<<<<<<< HEAD
-    def sim(a: "tf.Tensor", b: "tf.Tensor", mask: Optional["tf.Tensor"]) -> "tf.Tensor":
-=======
     def sim(
         a: "tf.Tensor", b: "tf.Tensor", mask: Optional["tf.Tensor"] = None
     ) -> "tf.Tensor":
->>>>>>> ff9bb32d
         """Calculate similarity between given tensors."""
 
         sim = tf.reduce_sum(a * b, -1)
