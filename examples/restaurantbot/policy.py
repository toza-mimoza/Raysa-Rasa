import logging

from rasa_core.policies.keras_policy import KerasPolicy

logger = logging.getLogger(__name__)


class RestaurantPolicy(KerasPolicy):
    def model_architecture(self, input_shape, output_shape):
        """Build a Keras model and return a compiled model."""
<<<<<<< HEAD
        from keras.layers import LSTM, Activation, Masking, Dense
        from keras.models import Sequential

        from keras.models import Sequential
        from keras.layers import (
            Masking, LSTM, Dense, TimeDistributed, Activation)
=======
        from tensorflow.keras.models import Sequential
        from tensorflow.keras.layers import \
            Masking, LSTM, Dense, TimeDistributed, Activation
>>>>>>> 6388ddec

        # Build Model
        model = Sequential()

        # the shape of the y vector of the labels,
        # determines which output from rnn will be used
        # to calculate the loss
        if len(output_shape) == 1:
            # y is (num examples, num features) so
            # only the last output from the rnn is used to
            # calculate the loss
            model.add(Masking(mask_value=-1, input_shape=input_shape))
            model.add(LSTM(self.rnn_size))
            model.add(Dense(input_dim=self.rnn_size, units=output_shape[-1]))
        elif len(output_shape) == 2:
            # y is (num examples, max_dialogue_len, num features) so
            # all the outputs from the rnn are used to
            # calculate the loss, therefore a sequence is returned and
            # time distributed layer is used

            # the first value in input_shape is max dialogue_len,
            # it is set to None, to allow dynamic_rnn creation
            # during prediction
            model.add(Masking(mask_value=-1,
                              input_shape=(None, input_shape[1])))
            model.add(LSTM(self.rnn_size, return_sequences=True))
            model.add(TimeDistributed(Dense(units=output_shape[-1])))
        else:
            raise ValueError("Cannot construct the model because"
                             "length of output_shape = {} "
                             "should be 1 or 2."
                             "".format(len(output_shape)))

        model.add(Activation('softmax'))

        model.compile(loss='categorical_crossentropy',
                      optimizer='adam',
                      metrics=['accuracy'])

        logger.debug(model.summary())
        return model<|MERGE_RESOLUTION|>--- conflicted
+++ resolved
@@ -8,18 +8,9 @@
 class RestaurantPolicy(KerasPolicy):
     def model_architecture(self, input_shape, output_shape):
         """Build a Keras model and return a compiled model."""
-<<<<<<< HEAD
-        from keras.layers import LSTM, Activation, Masking, Dense
-        from keras.models import Sequential
-
-        from keras.models import Sequential
-        from keras.layers import (
-            Masking, LSTM, Dense, TimeDistributed, Activation)
-=======
         from tensorflow.keras.models import Sequential
         from tensorflow.keras.layers import \
             Masking, LSTM, Dense, TimeDistributed, Activation
->>>>>>> 6388ddec
 
         # Build Model
         model = Sequential()
