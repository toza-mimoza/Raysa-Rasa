--- conflicted
+++ resolved
@@ -259,7 +259,6 @@
     assert validator.verify_example_repetition_in_intents(False)
 
 
-<<<<<<< HEAD
 async def test_verify_actions_in_stories_not_in_domain(
     tmp_path: Path, domain_path: Text
 ):
@@ -344,7 +343,8 @@
         == "The form slot 'last_name' in form 'name_form' is not present in the domain slots."
         "Please add the correct slot or check for typos."
     )
-=======
+
+
 async def test_response_selector_responses_in_domain_no_errors():
     importer = RasaFileImporter(
         config_file="data/test_config/config_defaults.yml",
@@ -356,7 +356,6 @@
     )
     validator = await Validator.from_importer(importer)
     assert validator.verify_utterances_in_stories(ignore_warnings=True)
->>>>>>> 110916c4
 
 
 async def test_invalid_domain_mapping_policy():
