--- conflicted
+++ resolved
@@ -1,10 +1,6 @@
 from rasa.nlu.config import RasaNLUModelConfig
-<<<<<<< HEAD
+from rasa.shared.nlu.constants import TEXT
 from rasa.shared.nlu.training_data.message import Message
-=======
-from rasa.nlu.training_data import Message
-from rasa.nlu.constants import TEXT
->>>>>>> 12db4e15
 
 
 def test_spacy_ner_extractor(component_builder, spacy_nlp):
@@ -16,7 +12,7 @@
             "intent": "restaurant_search",
             "entities": [],
             "text_spacy_doc": spacy_nlp("anywhere in the west"),
-        },
+        }
     )
 
     ext.process(example, spacy_nlp=spacy_nlp)
@@ -39,7 +35,7 @@
             "intent": "example_intent",
             "entities": [],
             "text_spacy_doc": spacy_nlp("anywhere in the West with Sebastian Thrun"),
-        },
+        }
     )
     _config = RasaNLUModelConfig({"pipeline": [{"name": "SpacyEntityExtractor"}]})
 
