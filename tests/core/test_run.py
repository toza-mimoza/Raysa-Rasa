from rasa.core import run

CREDENTIALS_FILE = "examples/moodbot/credentials.yml"


def test_create_http_input_channels():
    channels = run.create_http_input_channels(None, CREDENTIALS_FILE)
    assert len(channels) == 7

    # ensure correct order
    assert {c.name() for c in channels} == {
        "twilio",
        "slack",
        "telegram",
        "mattermost",
        "facebook",
        "webexteams",
        "rocketchat",
    }


def test_create_single_input_channels():
    channels = run.create_http_input_channels("facebook", CREDENTIALS_FILE)
    assert len(channels) == 1
    assert channels[0].name() == "facebook"


def test_create_single_input_channels_by_class():
    channels = run.create_http_input_channels(
        "rasa.core.channels.channel.RestInput", CREDENTIALS_FILE
    )
    assert len(channels) == 1
    assert channels[0].name() == "rest"


def test_create_single_input_channels_by_class_wo_credentials():
    channels = run.create_http_input_channels(
<<<<<<< HEAD
        "rasa.core.channels.channel.RestInput", credentials=None)
=======
        "rasa.core.channels.channel.RestInput", credentials_file=None
    )
>>>>>>> 75176afd
    assert len(channels) == 1
    assert channels[0].name() == "rest"<|MERGE_RESOLUTION|>--- conflicted
+++ resolved
@@ -35,11 +35,8 @@
 
 def test_create_single_input_channels_by_class_wo_credentials():
     channels = run.create_http_input_channels(
-<<<<<<< HEAD
-        "rasa.core.channels.channel.RestInput", credentials=None)
-=======
-        "rasa.core.channels.channel.RestInput", credentials_file=None
+        "rasa.core.channels.channel.RestInput", credentials=None
     )
->>>>>>> 75176afd
+
     assert len(channels) == 1
     assert channels[0].name() == "rest"