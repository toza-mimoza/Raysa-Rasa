from __future__ import absolute_import
from __future__ import division
from __future__ import print_function
from __future__ import unicode_literals

import io

from rasa_core.events import SlotSet, ActionExecuted, UserUttered
from rasa_core.featurizers import BinaryFeaturizer
from rasa_core.training import (
    extract_trackers_from_file,
    extract_story_graph_from_file)
from rasa_core.training.structures import Story


def test_can_read_test_story(default_domain):
<<<<<<< HEAD
    trackers = extract_trackers_from_file("data/dsl_stories/stories.md",
                                          default_domain,
                                          featurizer=BinaryFeaturizer())
    assert len(trackers) == 7
=======
    stories = extract_stories_from_file("data/test_stories/stories.md",
                                        default_domain)
    assert len(stories) == 7
>>>>>>> 7d6c5891
    # this should be the story simple_story_with_only_end -> show_it_all
    # the generated stories are in a non stable order - therefore we need to
    # do some trickery to find the one we want to test
    tracker = [t for t in trackers if len(t.events) == 5][0]
    assert tracker.events[0] == ActionExecuted("action_listen")
    assert tracker.events[1] == UserUttered(
            "_simple",
            intent={"name": "simple", "confidence": 1.0},
            parse_data={'text': '_simple',
                        'intent_ranking': [{'confidence': 1.0,
                                            'name': 'simple'}],
                        'intent': {'confidence': 1.0, 'name': 'simple'},
                        'entities': []})
    assert tracker.events[2] == ActionExecuted("utter_default")
    assert tracker.events[3] == ActionExecuted("utter_greet")
    assert tracker.events[4] == ActionExecuted("action_listen")


def test_persist_and_read_test_story_graph(tmpdir, default_domain):
    graph = extract_story_graph_from_file("data/test_stories/stories.md",
                                          default_domain)
    out_path = tmpdir.join("persisted_story.md")
    with io.open(out_path.strpath, "w") as f:
        f.write(graph.as_story_string())

    recovered_trackers = extract_trackers_from_file(out_path.strpath,
                                                    default_domain,
                                                    BinaryFeaturizer())
    existing_trackers = extract_trackers_from_file(
        "data/dsl_stories/stories.md",
        default_domain,
        BinaryFeaturizer())

    existing_stories = {t.export_stories() for t in existing_trackers}
    for t in recovered_trackers:
        story_str = t.export_stories()
        assert story_str in existing_stories
        existing_stories.discard(story_str)


def test_persist_and_read_test_story(tmpdir, default_domain):
    graph = extract_story_graph_from_file("data/test_stories/stories.md",
                                          default_domain)
    out_path = tmpdir.join("persisted_story.md")
    Story(graph.story_steps).dump_to_file(out_path.strpath)

    recovered_trackers = extract_trackers_from_file(out_path.strpath,
                                                    default_domain,
                                                    BinaryFeaturizer())
    existing_trackers = extract_trackers_from_file(
            "data/dsl_stories/stories.md",
            default_domain,
            BinaryFeaturizer())
    existing_stories = {t.export_stories() for t in existing_trackers}
    for t in recovered_trackers:
        story_str = t.export_stories()
        assert story_str in existing_stories
        existing_stories.discard(story_str)<|MERGE_RESOLUTION|>--- conflicted
+++ resolved
@@ -14,16 +14,10 @@
 
 
 def test_can_read_test_story(default_domain):
-<<<<<<< HEAD
-    trackers = extract_trackers_from_file("data/dsl_stories/stories.md",
+    trackers = extract_trackers_from_file("data/test_stories/stories.md",
                                           default_domain,
                                           featurizer=BinaryFeaturizer())
     assert len(trackers) == 7
-=======
-    stories = extract_stories_from_file("data/test_stories/stories.md",
-                                        default_domain)
-    assert len(stories) == 7
->>>>>>> 7d6c5891
     # this should be the story simple_story_with_only_end -> show_it_all
     # the generated stories are in a non stable order - therefore we need to
     # do some trickery to find the one we want to test
