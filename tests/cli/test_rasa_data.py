import argparse
import os
from pathlib import Path
from unittest.mock import Mock
import pytest
from collections import namedtuple
from typing import Callable, Text

from _pytest.monkeypatch import MonkeyPatch
from _pytest.pytester import RunResult
from rasa.cli import data
from rasa.shared.importers.importer import TrainingDataImporter
from rasa.validator import Validator
import rasa.shared.utils.io


def test_data_split_nlu(run_in_simple_project: Callable[..., RunResult]):
    responses_yml = (
        "responses:\n"
        "  chitchat/ask_name:\n"
        "  - text: my name is Sara, Rasa's documentation bot!\n"
        "  chitchat/ask_weather:\n"
        "  - text: the weather is great!\n"
    )

    with open("data/responses.yml", "w") as f:
        f.write(responses_yml)

    run_in_simple_project(
        "data",
        "split",
        "nlu",
        "-u",
        "data/nlu.yml",
        "--training-fraction",
        "0.75",
        "--random-seed",
        "12345",
    )

    folder = Path("train_test_split")
    assert folder.exists()

    nlu_files = [folder / "test_data.yml", folder / "training_data.yml"]
    nlg_files = [folder / "nlg_test_data.yml", folder / "nlg_training_data.yml"]
    for yml_file in nlu_files:
        assert yml_file.exists(), f"{yml_file} file does not exist"
        nlu_data = rasa.shared.utils.io.read_yaml_file(yml_file)
        assert "version" in nlu_data
        assert nlu_data.get("nlu")

    for yml_file in nlg_files:
        assert yml_file.exists(), f"{yml_file} file does not exist"


def test_data_convert_nlu(run_in_simple_project: Callable[..., RunResult]):
    run_in_simple_project(
        "data",
        "convert",
        "nlu",
        "--data",
        "data/nlu.yml",
        "--out",
        "out_nlu_data.json",
        "-f",
        "json",
    )

    assert os.path.exists("out_nlu_data.json")


def test_data_split_help(run: Callable[..., RunResult]):
    output = run("data", "split", "nlu", "--help")

    help_text = """usage: rasa data split nlu [-h] [-v] [-vv] [--quiet] [-u NLU]
                           [--training-fraction TRAINING_FRACTION]
                           [--random-seed RANDOM_SEED] [--out OUT]"""

    lines = help_text.split("\n")
    # expected help text lines should appear somewhere in the output
    printed_help = set(output.outlines)
    for line in lines:
        assert line in printed_help


def test_data_convert_help(run: Callable[..., RunResult]):
    output = run("data", "convert", "nlu", "--help")

    help_text = """usage: rasa data convert nlu [-h] [-v] [-vv] [--quiet] [-f {json,yaml}]
                             [--data DATA [DATA ...]] [--out OUT]
                             [-l LANGUAGE]"""

    lines = help_text.split("\n")
    # expected help text lines should appear somewhere in the output
    printed_help = set(output.outlines)
    for line in lines:
        assert line in printed_help


def test_data_validate_help(run: Callable[..., RunResult]):
    output = run("data", "validate", "--help")

    help_text = """usage: rasa data validate [-h] [-v] [-vv] [--quiet]
                          [--max-history MAX_HISTORY] [-c CONFIG]
                          [--fail-on-warnings] [-d DOMAIN]
                          [--data DATA [DATA ...]]
                          {stories} ..."""

    lines = help_text.split("\n")
    # expected help text lines should appear somewhere in the output
    printed_help = set(output.outlines)
    for line in lines:
        assert line in printed_help


def test_data_migrate_help(run: Callable[..., RunResult]):
    output = run("data", "migrate", "--help")
    printed_help = set(output.outlines)

    help_text = "usage: rasa data migrate [-h] [-v] [-vv] [--quiet] [-d DOMAIN] [--out OUT]"  # noqa: E501
    assert help_text in printed_help


def test_data_validate_stories_with_max_history_zero(monkeypatch: MonkeyPatch):
    parser = argparse.ArgumentParser()
    subparsers = parser.add_subparsers(help="Rasa commands")
    data.add_subparser(subparsers, parents=[])

    args = parser.parse_args(
        [
            "data",
            "validate",
            "stories",
            "--data",
            "data/test_moodbot/data",
            "--max-history",
            0,
        ]
    )

    def mock_from_importer(importer: TrainingDataImporter) -> Validator:
        return Mock()

    monkeypatch.setattr("rasa.validator.Validator.from_importer", mock_from_importer)

    with pytest.raises(argparse.ArgumentTypeError):
        data.validate_files(args)


@pytest.mark.parametrize(
    ("file_type", "data_type"), [("stories", "story"), ("rules", "rule")]
)
def test_validate_files_action_not_found_invalid_domain(
    file_type: Text, data_type: Text, tmp_path: Path
):
    file_name = tmp_path / f"{file_type}.yml"
    file_name.write_text(
        f"""
        version: "3.0"
        {file_type}:
        - {data_type}: test path
          steps:
          - intent: goodbye
          - action: action_test
        """
    )
    args = {
        "domain": "data/test_moodbot/domain.yml",
        "data": [file_name],
        "max_history": None,
        "config": None,
    }
    with pytest.raises(SystemExit):
        data.validate_files(namedtuple("Args", args.keys())(*args.values()))


@pytest.mark.parametrize(
    ("file_type", "data_type"), [("stories", "story"), ("rules", "rule")]
)
def test_validate_files_form_not_found_invalid_domain(
    file_type: Text, data_type: Text, tmp_path: Path
):
    file_name = tmp_path / f"{file_type}.yml"
    file_name.write_text(
        f"""
        version: "3.0"
        {file_type}:
        - {data_type}: test path
          steps:
            - intent: request_restaurant
            - action: restaurant_form
            - active_loop: restaurant_form
        """
    )
    args = {
        "domain": "data/test_restaurantbot/domain.yml",
        "data": [file_name],
        "max_history": None,
        "config": None,
    }
    with pytest.raises(SystemExit):
        data.validate_files(namedtuple("Args", args.keys())(*args.values()))


def test_validate_files_with_active_loop_null(tmp_path: Path):
<<<<<<< HEAD
    file_name = tmp_path / f"rules.yml"
    file_name.write_text(
        f"""
=======
    file_name = tmp_path / "rules.yml"
    file_name.write_text(
        """
>>>>>>> 4b6d7f55
        version: "3.0"
        rules:
        - rule: test path
          steps:
            - intent: request_restaurant
            - action: restaurant_form
            - active_loop: null
        """
    )
    args = {
        "domain": "data/test_restaurantbot/domain.yml",
        "data": [file_name],
        "max_history": None,
        "config": None,
        "fail_on_warnings": False,
    }
    with pytest.warns(None):
        data.validate_files(namedtuple("Args", args.keys())(*args.values()))


def test_validate_files_form_slots_not_matching(tmp_path: Path):
    domain_file_name = tmp_path / "domain.yml"
    domain_file_name.write_text(
        """
        version: "3.0"
        forms:
          name_form:
            required_slots:
            - first_name
            - last_name
        slots:
             first_name:
                type: text
                mappings:
                - type: from_text
             last_nam:
                type: text
                mappings:
                - type: from_text
        """
    )
    args = {
        "domain": domain_file_name,
        "data": None,
        "max_history": None,
        "config": None,
    }
    with pytest.raises(SystemExit):
        data.validate_files(namedtuple("Args", args.keys())(*args.values()))


def test_validate_files_exit_early():
    with pytest.raises(SystemExit) as pytest_e:
        args = {
            "domain": "data/test_domains/duplicate_intents.yml",
            "data": None,
            "max_history": None,
            "config": None,
        }
        data.validate_files(namedtuple("Args", args.keys())(*args.values()))

    assert pytest_e.type == SystemExit
    assert pytest_e.value.code == 1


def test_validate_files_invalid_domain():
    args = {
        "domain": "data/test_domains/default_with_mapping.yml",
        "data": None,
        "max_history": None,
        "config": None,
    }

    with pytest.raises(SystemExit):
        data.validate_files(namedtuple("Args", args.keys())(*args.values()))
        with pytest.warns(UserWarning) as w:
            assert "Please migrate to RulePolicy." in str(w[0].message)


def test_validate_files_invalid_slot_mappings(tmp_path: Path):
    domain = tmp_path / "domain.yml"
    slot_name = "started_booking_form"
    domain.write_text(
        f"""
            version: "3.0"
            intents:
            - activate_booking
            entities:
            - city
            slots:
              {slot_name}:
                type: bool
                influence_conversation: false
                mappings:
                - type: from_trigger_intent
                  intent: activate_booking
                  value: true
              location:
                type: text
                mappings:
                - type: from_entity
                  entity: city
            forms:
              booking_form:
                required_slots:
                - location
                """
    )
    args = {
        "domain": str(domain),
        "data": None,
        "max_history": None,
        "config": None,
    }
    with pytest.raises(SystemExit):
        data.validate_files(namedtuple("Args", args.keys())(*args.values()))<|MERGE_RESOLUTION|>--- conflicted
+++ resolved
@@ -203,15 +203,9 @@
 
 
 def test_validate_files_with_active_loop_null(tmp_path: Path):
-<<<<<<< HEAD
-    file_name = tmp_path / f"rules.yml"
-    file_name.write_text(
-        f"""
-=======
     file_name = tmp_path / "rules.yml"
     file_name.write_text(
         """
->>>>>>> 4b6d7f55
         version: "3.0"
         rules:
         - rule: test path
